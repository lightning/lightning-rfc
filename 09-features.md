# BOLT #9: Assigned Feature Flags

This document tracks the assignment of `features` flags in the `init`
message ([BOLT #1](01-messaging.md)), as well as `features` fields in
the `channel_announcement` and `node_announcement` messages ([BOLT
#7](07-routing-gossip.md)).  The flags are tracked separately, since
new flags will likely be added over time.

Flags are numbered from the least-significant bit, at bit 0 (i.e. 0x1,
an _even_ bit). They are generally assigned in pairs so that features
can be introduced as optional (_odd_ bits) and later upgraded to be compulsory
(_even_ bits), which will be refused by outdated nodes:
see [BOLT #1: The `init` Message](01-messaging.md#the-init-message).

Some features don't make sense on a per-channels or per-node basis, so
each feature defines how it is presented in those contexts.  Some
features may be required for opening a channel, but not a requirement
for use of the channel, so the presentation of those features depends
on the feature itself.

The Context column decodes as follows:
* `I`: presented in the `init` message.
* `N`: presented in the `node_announcement` messages
* `C`: presented in the `channel_announcement` message.
* `C-`: presented in the `channel_announcement` message, but always odd (optional).
* `C+`: presented in the `channel_announcement` message, but always even (required).
* `9`: presented in [BOLT 11](11-payment-encoding.md) invoices.

<<<<<<< HEAD
| Bits  | Name                             | Description                                               | Context  | Link                                  |
|-------|----------------------------------|-----------------------------------------------------------|----------|---------------------------------------|
| 0/1   | `option_data_loss_protect`       | Requires or supports extra `channel_reestablish` fields   | IN       | [BOLT #2][bolt02-retransmit]          |
| 3     | `initial_routing_sync`           | Sending node needs a complete routing information dump    | I        | [BOLT #7][bolt07-sync]                |
| 4/5   | `option_upfront_shutdown_script` | Commits to a shutdown scriptpubkey when opening channel   | IN       | [BOLT #2][bolt02-open]                |
| 6/7   | `gossip_queries`                 | More sophisticated gossip control                         | IN       | [BOLT #7][bolt07-query]               |
| 8/9   | `var_onion_optin`                | Requires/supports variable-length routing onion payloads  | IN       | [Routing Onion Specification][bolt04] |
| 10/11 | `gossip_queries_ex`              | Gossip queries can include additional information         | IN       | [BOLT #7][bolt07-query]               |
| 12/13 | `option_static_remotekey`        | Static key for remote output                              | IN       | [BOLT #3](03-transactions.md)         |
| 14/15 | `option_support_large_channel`   | Can create large channels                                 | INC+     | [BOLT #2](02-peer-protocol.md#the-open_channel-message) |
=======
| Bits  | Name                             | Description                                               | Context  | Dependencies      | Link                                  |
|-------|----------------------------------|-----------------------------------------------------------|----------|-------------------|---------------------------------------|
| 0/1   | `option_data_loss_protect`       | Requires or supports extra `channel_reestablish` fields   | IN       |                   | [BOLT #2][bolt02-retransmit]          |
| 3     | `initial_routing_sync`           | Sending node needs a complete routing information dump    | I        |                   | [BOLT #7][bolt07-sync]                |
| 4/5   | `option_upfront_shutdown_script` | Commits to a shutdown scriptpubkey when opening channel   | IN       |                   | [BOLT #2][bolt02-open]                |
| 6/7   | `gossip_queries`                 | More sophisticated gossip control                         | IN       |                   | [BOLT #7][bolt07-query]               |
| 8/9   | `var_onion_optin`                | Requires/supports variable-length routing onion payloads  | IN9      |                   | [Routing Onion Specification][bolt04] |
| 10/11 | `gossip_queries_ex`              | Gossip queries can include additional information         | IN       | `gossip_queries`  | [BOLT #7][bolt07-query]               |
| 12/13 | `option_static_remotekey`        | Static key for remote output                              | IN       |                   | [BOLT #3](03-transactions.md)         |
| 14/15 | `payment_secret`                 | Node supports `payment_secret` field                      | IN9      | `var_onion_optin` | [Routing Onion Specification][bolt04] |
| 16/17 | `basic_mpp`                      | Node can receive basic multi-part payments                | IN9      | `payment_secret`  | [BOLT #4][bolt04-mpp]                 |
>>>>>>> 7c1edeb0

## Requirements

The origin node:
  * If it supports a feature above, SHOULD set the corresponding odd
    bit in all feature fields indicated by the Context column unless
	indicated that it must set the even feature bit instead.
  * If it requires a feature above, MUST set the corresponding even
    feature bit in all feature fields indicated by the Context column,
    unless indicated that it must set the odd feature bit instead.
  * MUST NOT set feature bits it does not support.
  * MUST NOT set feature bits in fields not specified by the table above.
  * MUST set all transitive feature dependencies.

The requirements for receiving specific bits are defined in the linked sections in the table above.
The requirements for feature bits that are not defined
above can be found in [BOLT #1: The `init` Message](01-messaging.md#the-init-message).

## Rationale

There is no _even_ bit for `initial_routing_sync`, as there would be little
point: a local node can't determine if a remote node complies, and it must
interpret the flag, as defined in the initial spec.

Note that for feature flags which are available in both the `node_announcement`
and [BOLT 11](11-payment-encoding.md) invoice contexts, the features as set in
the [BOLT 11](11-payment-encoding.md) invoice should override those set in the
`node_announcement`. This keeps things consistent with the unknown features
behavior as specified in [BOLT 7](07-routing-gossip.md#the-node_announcement-message).

The origin must set all transitive feature dependencies in order to create a
well-formed feature vector. By validating all known dependencies up front, this
simplifies logic gated on a single feature bit; the feature's dependencies are
known to be set, and do not need to be validated at every feature gate.

![Creative Commons License](https://i.creativecommons.org/l/by/4.0/88x31.png "License CC-BY")
<br>
This work is licensed under a [Creative Commons Attribution 4.0 International License](http://creativecommons.org/licenses/by/4.0/).

[bolt02-retransmit]: 02-peer-protocol.md#message-retransmission
[bolt02-open]: 02-peer-protocol.md#the-open_channel-message
[bolt04]: 04-onion-routing.md
[bolt07-sync]: 07-routing-gossip.md#initial-sync
[bolt07-query]: 07-routing-gossip.md#query-messages
[bolt04-mpp]: 04-onion-routing.md#basic-multi-part-payments<|MERGE_RESOLUTION|>--- conflicted
+++ resolved
@@ -26,18 +26,6 @@
 * `C+`: presented in the `channel_announcement` message, but always even (required).
 * `9`: presented in [BOLT 11](11-payment-encoding.md) invoices.
 
-<<<<<<< HEAD
-| Bits  | Name                             | Description                                               | Context  | Link                                  |
-|-------|----------------------------------|-----------------------------------------------------------|----------|---------------------------------------|
-| 0/1   | `option_data_loss_protect`       | Requires or supports extra `channel_reestablish` fields   | IN       | [BOLT #2][bolt02-retransmit]          |
-| 3     | `initial_routing_sync`           | Sending node needs a complete routing information dump    | I        | [BOLT #7][bolt07-sync]                |
-| 4/5   | `option_upfront_shutdown_script` | Commits to a shutdown scriptpubkey when opening channel   | IN       | [BOLT #2][bolt02-open]                |
-| 6/7   | `gossip_queries`                 | More sophisticated gossip control                         | IN       | [BOLT #7][bolt07-query]               |
-| 8/9   | `var_onion_optin`                | Requires/supports variable-length routing onion payloads  | IN       | [Routing Onion Specification][bolt04] |
-| 10/11 | `gossip_queries_ex`              | Gossip queries can include additional information         | IN       | [BOLT #7][bolt07-query]               |
-| 12/13 | `option_static_remotekey`        | Static key for remote output                              | IN       | [BOLT #3](03-transactions.md)         |
-| 14/15 | `option_support_large_channel`   | Can create large channels                                 | INC+     | [BOLT #2](02-peer-protocol.md#the-open_channel-message) |
-=======
 | Bits  | Name                             | Description                                               | Context  | Dependencies      | Link                                  |
 |-------|----------------------------------|-----------------------------------------------------------|----------|-------------------|---------------------------------------|
 | 0/1   | `option_data_loss_protect`       | Requires or supports extra `channel_reestablish` fields   | IN       |                   | [BOLT #2][bolt02-retransmit]          |
@@ -49,7 +37,7 @@
 | 12/13 | `option_static_remotekey`        | Static key for remote output                              | IN       |                   | [BOLT #3](03-transactions.md)         |
 | 14/15 | `payment_secret`                 | Node supports `payment_secret` field                      | IN9      | `var_onion_optin` | [Routing Onion Specification][bolt04] |
 | 16/17 | `basic_mpp`                      | Node can receive basic multi-part payments                | IN9      | `payment_secret`  | [BOLT #4][bolt04-mpp]                 |
->>>>>>> 7c1edeb0
+| 48/49 | `option_support_large_channel`   | Can create large channels                                 | INC+     | [BOLT #2](02-peer-protocol.md#the-open_channel-message) |
 
 ## Requirements
 
