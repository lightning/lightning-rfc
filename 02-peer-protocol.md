--- conflicted
+++ resolved
@@ -118,25 +118,18 @@
 as detailed within
 [BOLT #7](https://github.com/lightningnetwork/lightning-rfc/blob/master/07-routing-gossip.md#bolt-7-p2p-node-and-channel-discovery).
 
-<<<<<<< HEAD
-The `funding_pubkey` is the public key in the 2-of-2 multisig script of the funding transaction output. The `revocation_basepoint` is combined with the revocation preimage for this commitment transaction to generate a unique revocation key for this commitment transaction. The `payment_basepoint` and `delayed_payment_basepoint` are similarly used to generate a series of keys for any payments to this node: `delayed_payment_basepoint` is used for payments encumbered by a delay. Varying these keys ensures that the transaction ID of each commitment transaction is unpredictable by an external observer, even if one commitment transaction is seen — this property is very useful for preserving privacy when outsourcing penalty transactions to third parties.
-=======
-The `funding_pubkey` is the public key in the 2-of-2 multisig script of the funding transaction output.  The `revocation_basepoint` is combined with the revocation preimage for this commitment transaction to generate a unique revocation key for this commitment transaction. The `payment_basepoint`, `htlc_basepoint` and `delayed_payment_basepoint` are similarly used to generate a series of keys for any payments to this node: `delayed_payment_basepoint` is used to for payments encumbered by a delay.  Varying these keys ensures that the transaction ID of each commitment transaction is unpredictable by an external observer, even if one commitment transaction is seen: this property is very useful for preserving privacy when outsourcing penalty transactions to third parties.
-
-FIXME: Describe Dangerous feature bit for larger channel amounts.
->>>>>>> 4f91f0bb
+The `funding_pubkey` is the public key in the 2-of-2 multisig script of the funding transaction output. The `revocation_basepoint` is combined with the revocation preimage for this commitment transaction to generate a unique revocation key for this commitment transaction. The `payment_basepoint`, `htlc_basepoint`, and `delayed_payment_basepoint` are similarly used to generate a series of keys for any payments to this node: `delayed_payment_basepoint` is used for payments encumbered by a delay. Varying these keys ensures that the transaction ID of each commitment transaction is unpredictable by an external observer, even if one commitment transaction is seen — this property is very useful for preserving privacy when outsourcing penalty transactions to third parties.
 
 [ FIXME: Describe dangerous feature bit for larger channel amounts. ]
 
 #### Requirements
 
-<<<<<<< HEAD
 The sending node MUST:
   - ensure that the `chain_hash` value identifies the chain it wishes to open the channel within.
   - ensure `temporary_channel_id` is unique from any other channel ID with the same peer.
   - set `funding_satoshis` to less than 2^24 satoshi.
   - set `push_msat` to equal or less than 1000 * `funding_satoshis`.
-  - set `funding_pubkey`, `revocation_basepoint`, `payment_basepoint`, and `delayed_payment_basepoint` to valid DER-encoded, compressed, secp256k1 pubkeys.
+  - set `funding_pubkey`, `revocation_basepoint`, `htlc_basepoint`, `payment_basepoint`, and `delayed_payment_basepoint` to valid DER-encoded, compressed, secp256k1 pubkeys.
 
 The sending node SHOULD:
   - set `to_self_delay` sufficient to ensure the sender can irreversibly spend a commitment transaction output, in case of misbehavior by the receiver.
@@ -164,56 +157,11 @@
   - `to_self_delay` is unreasonably large.
   - `max_accepted_htlcs` is greater than 483.
   - it considers `feerate_per_kw` too small for timely processing, or unreasonably large.
-  - `funding_pubkey`, `revocation_basepoint`, `payment_basepoint`, or `delayed_payment_basepoint`
+  - `funding_pubkey`, `revocation_basepoint`, `htlc_basepoint`, `payment_basepoint`, or `delayed_payment_basepoint`
 are not valid DER-encoded compressed secp256k1 pubkeys.
 
 The receiving node MUST NOT:
   - consider funds received using `push_msat` to be received until the funding transaction has reached sufficient depth.
-=======
-A sending node MUST ensure that the `chain_hash` value identifies the chain they
-they wish to open the channel within.
-
-A sending node MUST ensure `temporary_channel_id` is unique from any other
-channel id with the same peer.  The sender MUST set `funding_satoshis`
-to less than 2^24 satoshi.  The sender MUST set `push_msat` to
-equal or less than to 1000 * `funding_satoshis`.   The sender SHOULD set `to_self_delay` sufficient to ensure the sender
-can irreversibly spend a commitment transaction output in case of
-misbehavior by the receiver.
-`funding_pubkey`, `revocation_basepoint`, `htlc_basepoint`, `payment_basepoint` and `delayed_payment_basepoint` MUST be valid DER-encoded
-compressed secp256k1 pubkeys. The sender SHOULD set `feerate_per_kw`
-to at least the rate it estimates would cause the transaction to be
-immediately included in a block.
-
-The sender SHOULD set `dust_limit_satoshis` to a sufficient value to
-allow commitment transactions to propagate through the Bitcoin
-network.  It SHOULD set `htlc_minimum_msat` to the minimum
-amount HTLC it is willing to accept from this peer.
-
-The receiving node MAY fail the channel if `announce_channel` is
-`false` (`0`), yet they wish to publicly announce the channel.  The
-receiving node MUST ignore undefined bits in `channel_flags`.
-
-The receiving node MUST accept a new `open_channel` message if the
-connection has been re-established after receiving a previous
-`open_channel` and before receiving a `funding_created` message.  In
-this case, the receiving node MUST discard the previous `open_channel`
-message.
-
-The receiving node MUST fail the channel if `to_self_delay` is
-unreasonably large.  The receiver MAY fail the channel if
-`funding_satoshis` is too small, and MUST fail the channel if
-`push_msat` is greater than `funding_satoshis` * 1000.
-The receiving node MAY fail the channel if it considers
-`htlc_minimum_msat` too large, `max_htlc_value_in_flight_msat` too small, `channel_reserve_satoshis` too large, or `max_accepted_htlcs` too small.  It MUST fail the channel if `max_accepted_htlcs` is greater than 483.
-
-The receiver MUST fail the channel if it
-considers `feerate_per_kw` too small for timely processing, or unreasonably large.  The
-receiver MUST fail the channel if `funding_pubkey`, `revocation_basepoint`, `htlc_basepoint`, `payment_basepoint` or `delayed_payment_basepoint`
-are not valid DER-encoded compressed secp256k1 pubkeys.
-
-The receiver MUST NOT consider funds received using `push_msat` to be received until the funding transaction has reached sufficient depth.
-
->>>>>>> 4f91f0bb
 
 #### Rationale
 
