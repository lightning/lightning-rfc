# BOLT #7: P2P Node and Channel Discovery

This specification describes simple node discovery, channel discovery, and channel update mechanisms that do not rely on a third-party to disseminate the information.

Node and channel discovery serve two different purposes:

 - Channel discovery allows the creation and maintenance of a local view of the network's topology, so that a node can discover routes to desired destinations.
 - Node discovery allows nodes to broadcast their ID, host, and port, so that other nodes can open connections and establish payment channels with them.

To support channel discovery, three *gossip messages* are supported.   Peers in the network exchange
`channel_announcement` messages containing information regarding new
channels between the two nodes. They can also exchange `channel_update`
messages, which update information about a channel. There can only be
one valid `channel_announcement` for any channel, but at least two
`channel_update` messages are expected.

To support node discovery, peers exchange `node_announcement`
messages, which supply additional information about the nodes. There may be
multiple `node_announcement` messages, in order to update the node information.

# Table of Contents

  * [Definition of `short_channel_id`](#definition-of-short-channel-id)
  * [The `announcement_signatures` Message](#the-announcement_signatures-message)
  * [The `channel_announcement` Message](#the-channel_announcement-message)
  * [The `node_announcement` Message](#the-node_announcement-message)
  * [The `channel_update` Message](#the-channel_update-message)
  * [Query Messages](#query-messages)
  * [Initial Sync](#initial-sync)
  * [Rebroadcasting](#rebroadcasting)
  * [HTLC Fees](#htlc-fees)
  * [Pruning the Network View](#pruning-the-network-view)
  * [Recommendations for Routing](#recommendations-for-routing)
  * [References](#references)

## Definition of `short_channel_id`

The `short_channel_id` is the unique description of the funding transaction.
It is constructed as follows:
  1. the most significant 3 bytes: indicating the block height
  2. the next 3 bytes: indicating the transaction index within the block
  3. the least significant 2 bytes: indicating the output index that pays to the channel.

The standard human readable format for `short_channel_id` is created
by printing the above components, in the order:
block height, transaction index, and output index.
Each component is printed as a decimal number,
and separated from each other by the small letter `x`.
For example, a `short_channel_id` might be written as `539268x845x1`,
indicating a channel on the output 1 of the transaction at index 845
of the block at height 539268.

### Rationale

The `short_channel_id` human readable format is designed
so that double-clicking or double-tapping it will select the entire ID
on most systems.
Humans prefer decimal when reading numbers,
so the ID components are written in decimal.
The small letter `x` is used since on most fonts,
the `x` is visibly smaller than decimal digits,
making it easy to visibly group each component of the ID.

## The `announcement_signatures` Message

This is a direct message between the two endpoints of a channel and serves as an opt-in mechanism to allow the announcement of the channel to the rest of the network.
It contains the necessary signatures, by the sender, to construct the `channel_announcement` message.

1. type: 259 (`announcement_signatures`)
2. data:
    * [`channel_id`:`channel_id`]
    * [`short_channel_id`:`short_channel_id`]
    * [`signature`:`node_signature`]
    * [`signature`:`bitcoin_signature`]

The willingness of the initiating node to announce the channel is signaled during channel opening by setting the `announce_channel` bit in `channel_flags` (see [BOLT #2](02-peer-protocol.md#the-open_channel-message)).

### Requirements

The `announcement_signatures` message is created by constructing a `channel_announcement` message, corresponding to the newly established channel, and signing it with the secrets matching an endpoint's `node_id` and `bitcoin_key`. After it's signed, the
`announcement_signatures` message may be sent.

A node:
  - if the `open_channel` message has the `announce_channel` bit set AND a `shutdown` message has not been sent:
    - MUST send the `announcement_signatures` message.
      - MUST NOT send `announcement_signatures` messages until `funding_locked`
      has been sent and received AND the funding transaction has at least six confirmations.
  - otherwise:
    - MUST NOT send the `announcement_signatures` message.
  - upon reconnection (once the above timing requirements have been met):
    - MUST respond to the first `announcement_signatures` message with its own
    `announcement_signatures` message.
    - if it has NOT received an `announcement_signatures` message:
      - SHOULD retransmit the `announcement_signatures` message.

A recipient node:
  - if the `short_channel_id` is NOT correct:
    - SHOULD fail the channel.
  - if the `node_signature` OR the `bitcoin_signature` is NOT correct:
    - MAY fail the channel.
  - if it has sent AND received a valid `announcement_signatures` message:
    - SHOULD queue the `channel_announcement` message for its peers.
  - if it has not sent funding_locked:
    - MAY defer handling the announcement_signatures until after it has sent funding_locked
    - otherwise:
      - MUST ignore it.


### Rationale

The reason for allowing deferring of a premature announcement_signatures is
that an earlier version of the spec did not require waiting for receipt of
funding locked: deferring rather than ignoring it allows compatibility with
this behavior.

## The `channel_announcement` Message

This gossip message contains ownership information regarding a channel. It ties
each on-chain Bitcoin key to the associated Lightning node key, and vice-versa.
The channel is not practically usable until at least one side has announced
its fee levels and expiry, using `channel_update`.

Proving the existence of a channel between `node_1` and `node_2` requires:

1. proving that the funding transaction pays to `bitcoin_key_1` and
   `bitcoin_key_2`
2. proving that `node_1` owns `bitcoin_key_1`
3. proving that `node_2` owns `bitcoin_key_2`

Assuming that all nodes know the unspent transaction outputs, the first proof is
accomplished by a node finding the output given by the `short_channel_id` and
verifying that it is indeed a P2WSH funding transaction output for those keys
specified in [BOLT #3](03-transactions.md#funding-transaction-output).

The last two proofs are accomplished through explicit signatures:
`bitcoin_signature_1` and `bitcoin_signature_2` are generated for each
`bitcoin_key` and each of the corresponding `node_id`s are signed.

It's also necessary to prove that `node_1` and `node_2` both agree on the
announcement message: this is accomplished by having a signature from each
`node_id` (`node_signature_1` and `node_signature_2`) signing the message.

1. type: 256 (`channel_announcement`)
2. data:
<<<<<<< HEAD
    * [`64`:`node_signature_1`]
    * [`64`:`node_signature_2`]
    * [`64`:`bitcoin_signature_1`]
    * [`64`:`bitcoin_signature_2`]
    * [`2`:`len`]
    * [`len`:`channelfeatures`]
    * [`32`:`chain_hash`]
    * [`8`:`short_channel_id`]
    * [`33`:`node_id_1`]
    * [`33`:`node_id_2`]
    * [`33`:`bitcoin_key_1`]
    * [`33`:`bitcoin_key_2`]
=======
    * [`signature`:`node_signature_1`]
    * [`signature`:`node_signature_2`]
    * [`signature`:`bitcoin_signature_1`]
    * [`signature`:`bitcoin_signature_2`]
    * [`u16`:`len`]
    * [`len*byte`:`features`]
    * [`chain_hash`:`chain_hash`]
    * [`short_channel_id`:`short_channel_id`]
    * [`point`:`node_id_1`]
    * [`point`:`node_id_2`]
    * [`point`:`bitcoin_key_1`]
    * [`point`:`bitcoin_key_2`]
>>>>>>> 2003ec85

### Requirements

The origin node:
  - MUST set `chain_hash` to the 32-byte hash that uniquely identifies the chain
  that the channel was opened within:
    - for the _Bitcoin blockchain_:
      - MUST set `chain_hash` value (encoded in hex) equal to `6fe28c0ab6f1b372c1a6a246ae63f74f931e8365e15a089c68d6190000000000`.
  - MUST set `short_channel_id` to refer to the confirmed funding transaction,
  as specified in [BOLT #2](02-peer-protocol.md#the-funding_locked-message).
    - Note: the corresponding output MUST be a P2WSH, as described in [BOLT #3](03-transactions.md#funding-transaction-output).
  - MUST set `node_id_1` and `node_id_2` to the public keys of the two nodes
  operating the channel, such that `node_id_1` is the numerically-lesser of the
  two DER-encoded keys sorted in ascending numerical order.
  - MUST set `bitcoin_key_1` and `bitcoin_key_2` to `node_id_1` and `node_id_2`'s
  respective `funding_pubkey`s.
  - MUST compute the double-SHA256 hash `h` of the message, beginning at offset
  256, up to the end of the message.
    - Note: the hash skips the 4 signatures but hashes the rest of the message,
    including any future fields appended to the end.
  - MUST set `node_signature_1` and `node_signature_2` to valid
    signatures of the hash `h` (using `node_id_1` and `node_id_2`'s respective
    secrets).
  - MUST set `bitcoin_signature_1` and `bitcoin_signature_2` to valid
  signatures of the hash `h` (using `bitcoin_key_1` and `bitcoin_key_2`'s
  respective secrets).
<<<<<<< HEAD
  - SHOULD set `len` to the minimum length required to hold the `channelfeatures` bits
=======
  - MUST set `features` based on what features were negotiated for this channel, according to [BOLT #9](09-features.md#assigned-features-flags)
  - MUST set `len` to the minimum length required to hold the `features` bits
>>>>>>> 2003ec85
  it sets.
  - MUST set a `channelfeatures` bit for each `channelfeature` negotiated for
    the channel, according to [BOLT #9](09-features.md).

The receiving node:
  - MUST verify the integrity AND authenticity of the message by verifying the
  signatures.
<<<<<<< HEAD
  - if there is an unknown even bit in the `channelfeatures` field:
    - MUST NOT add the channel to its local network view.
=======
  - if there is an unknown even bit in the `features` field:
    - MUST NOT attempt to route messages through the channel.
>>>>>>> 2003ec85
  - if the `short_channel_id`'s output does NOT correspond to a P2WSH (using
    `bitcoin_key_1` and `bitcoin_key_2`, as specified in
    [BOLT #3](03-transactions.md#funding-transaction-output)) OR the output is
    spent:
    - MUST ignore the message.
  - if the specified `chain_hash` is unknown to the receiver:
    - MUST ignore the message.
  - otherwise:
    - if `bitcoin_signature_1`, `bitcoin_signature_2`, `node_signature_1` OR
    `node_signature_2` are invalid OR NOT correct:
      - SHOULD fail the connection.
    - otherwise:
      - if `node_id_1` OR `node_id_2` are blacklisted:
        - SHOULD ignore the message.
      - otherwise:
        - if the transaction referred to was NOT previously announced as a
        channel:
          - SHOULD queue the message for rebroadcasting.
          - MAY choose NOT to for messages longer than the minimum expected
          length.
      - if it has previously received a valid `channel_announcement`, for the
      same transaction, in the same block, but for a different `node_id_1` or
      `node_id_2`:
        - SHOULD blacklist the previous message's `node_id_1` and `node_id_2`,
        as well as this `node_id_1` and `node_id_2` AND forget any channels
        connected to them.
      - otherwise:
        - SHOULD store this `channel_announcement`.
  - once its funding output has been spent OR reorganized out:
    - SHOULD forget a channel.

### Rationale

Both nodes are required to sign to indicate they are willing to route other
payments via this channel (i.e. be part of the public network); requiring their
Bitcoin signatures proves that they control the channel.

The blacklisting of conflicting nodes disallows multiple different
announcements. Such conflicting announcements should never be broadcast by any
node, as this implies that keys have leaked.

While channels should not be advertised before they are sufficiently deep, the
requirement against rebroadcasting only applies if the transaction has not moved
to a different block.

In order to avoid storing excessively large messages, yet still allow for
reasonable future expansion, nodes are permitted to restrict rebroadcasting
(perhaps statistically).

New channel features are possible in the future: backwards compatible (or
optional) features will have _odd_ feature bits, while incompatible features
will have _even_ feature bits
(["It's OK to be odd!"](00-introduction.md#glossary-and-terminology-guide)).

## The `node_announcement` Message

This gossip message allows a node to indicate extra data associated with it, in
addition to its public key. To avoid trivial denial of service attacks,
nodes not associated with an already known channel are ignored.

1. type: 257 (`node_announcement`)
2. data:
<<<<<<< HEAD
   * [`64`:`signature`]
   * [`2`:`cflen`]
   * [`cflen`:`combinedfeatures`]
   * [`4`:`timestamp`]
   * [`33`:`node_id`]
   * [`3`:`rgb_color`]
   * [`32`:`alias`]
   * [`2`:`addrlen`]
   * [`addrlen`:`addresses`]
=======
   * [`signature`:`signature`]
   * [`u16`:`flen`]
   * [`flen*byte`:`features`]
   * [`u32`:`timestamp`]
   * [`point`:`node_id`]
   * [`3*byte`:`rgb_color`]
   * [`32*byte`:`alias`]
   * [`u16`:`addrlen`]
   * [`addrlen*byte`:`addresses`]
>>>>>>> 2003ec85

`timestamp` allows for the ordering of messages, in the case of multiple
announcements. `rgb_color` and `alias` allow intelligence services to assign
nodes colors like black and cool monikers like 'IRATEMONK' and 'WISTFULTOLL'.

`addresses` allows a node to announce its willingness to accept incoming network
connections: it contains a series of `address descriptor`s for connecting to the
node. The first byte describes the address type and is followed by the
appropriate number of bytes for that type.

The following `address descriptor` types are defined:

   * `1`: ipv4; data = `[4:ipv4_addr][2:port]` (length 6)
   * `2`: ipv6; data = `[16:ipv6_addr][2:port]` (length 18)
   * `3`: Tor v2 onion service; data = `[10:onion_addr][2:port]` (length 12)
       * version 2 onion service addresses; Encodes an 80-bit, truncated `SHA-1`
       hash of a 1024-bit `RSA` public key for the onion service (a.k.a. Tor
       hidden service).
   * `4`: Tor v3 onion service; data = `[35:onion_addr][2:port]` (length 37)
       * version 3 ([prop224](https://gitweb.torproject.org/torspec.git/tree/proposals/224-rend-spec-ng.txt))
         onion service addresses; Encodes:
         `[32:32_byte_ed25519_pubkey] || [2:checksum] || [1:version]`, where
         `checksum = sha3(".onion checksum" | pubkey || version)[:2]`.

### Requirements

The origin node:
  - MUST set `timestamp` to be greater than that of any previous
  `node_announcement` it has previously created.
    - MAY base it on a UNIX timestamp.
  - MUST set `signature` to the signature of the double-SHA256 of the entire
  remaining packet after `signature` (using the key given by `node_id`).
  - MAY set `alias` AND `rgb_color` to customize its appearance in maps and
  graphs.
    - Note: the first byte of `rgb_color` is the red value, the second byte is the
    green value, and the last byte is the blue value.
  - MUST set `alias` to a valid UTF-8 string, with any `alias` trailing-bytes
  equal to 0.
  - SHOULD fill `addresses` with an address descriptor for each public network
  address that expects incoming connections.
  - MUST set `addrlen` to the number of bytes in `addresses`.
  - MUST place address descriptors in ascending order.
  - SHOULD NOT place any zero-typed address descriptors anywhere.
  - SHOULD use placement only for aligning fields that follow `addresses`.
  - MUST NOT create a `type 1` OR `type 2` address descriptor with `port` equal
  to 0.
  - SHOULD ensure `ipv4_addr` AND `ipv6_addr` are routable addresses.
  - MUST NOT include more than one `address descriptor` of the same type.
<<<<<<< HEAD
  - SHOULD set `cflen` to the minimum length required to hold the `combinedfeatures`
=======
  - MUST set `features` according to [BOLT #9](09-features.md#assigned-features-flags)
  - SHOULD set `flen` to the minimum length required to hold the `features`
>>>>>>> 2003ec85
  bits it sets.
  - MUST set `combinedfeatures` to the logical OR of `nodefeatures` and `channelfeatures`.

The receiving node:
  - if `node_id` is NOT a valid compressed public key:
    - SHOULD fail the connection.
    - MUST NOT process the message further.
  - if `signature` is NOT a valid signature (using `node_id` of the
  double-SHA256 of the entire message following the `signature` field, including
any future fields appended to the end):
    - SHOULD fail the connection.
    - MUST NOT process the message further.
<<<<<<< HEAD
=======
  - if `features` field contains _unknown even bits_:
    - SHOULD NOT connect to the node.
>>>>>>> 2003ec85
  - SHOULD ignore the first `address descriptor` that does NOT match the types
  defined above.
  - if `addrlen` is insufficient to hold the address descriptors of the
  known types:
    - SHOULD fail the connection.
  - if `port` is equal to 0:
    - SHOULD ignore `ipv6_addr` OR `ipv4_addr`.
  - if `node_id` is NOT previously known from a `channel_announcement` message,
  OR if `timestamp` is NOT greater than the last-received `node_announcement`
  from this `node_id`:
    - SHOULD ignore the message.
  - otherwise:
    - if `timestamp` is greater than the last-received `node_announcement` from
    this `node_id`:
      - SHOULD queue the message for rebroadcasting.
      - MAY choose NOT to queue messages longer than the minimum expected length.
  - MAY use `rgb_color` AND `alias` to reference nodes in interfaces.
    - SHOULD insinuate their self-signed origins.

### Rationale

<<<<<<< HEAD
=======
New node features are possible in the future: backwards compatible (or
optional) ones will have _odd_ `feature` _bits_, incompatible ones will have
_even_ `feature` _bits_. These will be propagated normally; incompatible
feature bits here refer to the nodes, not the `node_announcement` message
itself.

>>>>>>> 2003ec85
New address types may be added in the future; as address descriptors have
to be ordered in ascending order, unknown ones can be safely ignored.
Additional fields beyond `addresses` may also be added in the future—with
optional padding within `addresses`, if they require certain alignment.

### Security Considerations for Node Aliases

Node aliases are user-defined and provide a potential avenue for injection
attacks, both during the process of rendering and during persistence.

Node aliases should always be sanitized before being displayed in
HTML/Javascript contexts or any other dynamically interpreted rendering
frameworks. Similarly, consider using prepared statements, input validation,
and escaping to protect against injection vulnerabilities and persistence
engines that support SQL or other dynamically interpreted querying languages.

* [Stored and Reflected XSS Prevention](https://www.owasp.org/index.php/XSS_(Cross_Site_Scripting)_Prevention_Cheat_Sheet)
* [DOM-based XSS Prevention](https://www.owasp.org/index.php/DOM_based_XSS_Prevention_Cheat_Sheet)
* [SQL Injection Prevention](https://www.owasp.org/index.php/SQL_Injection_Prevention_Cheat_Sheet)

Don't be like the school of [Little Bobby Tables](https://xkcd.com/327/).

## The `channel_update` Message

After a channel has been initially announced, each side independently
announces the fees and minimum expiry delta it requires to relay HTLCs
through this channel. Each uses the 8-byte channel shortid that matches the
`channel_announcement` and the 1-bit `channel_flags` field to indicate which end of the
channel it's on (origin or final). A node can do this multiple times, in
order to change fees.

Note that the `channel_update` gossip message is only useful in the context
of *relaying* payments, not *sending* payments. When making a payment
 `A` -> `B` -> `C` -> `D`, only the `channel_update`s related to channels
 `B` -> `C` (announced by `B`) and `C` -> `D` (announced by `C`) will
 come into play. When building the route, amounts and expiries for HTLCs need
 to be calculated backward from the destination to the source. The exact initial
 value for `amount_msat` and the minimal value for `cltv_expiry`, to be used for
 the last HTLC in the route, are provided in the payment request
 (see [BOLT #11](11-payment-encoding.md#tagged-fields)).

1. type: 258 (`channel_update`)
2. data:
    * [`signature`:`signature`]
    * [`chain_hash`:`chain_hash`]
    * [`short_channel_id`:`short_channel_id`]
    * [`u32`:`timestamp`]
    * [`byte`:`message_flags`]
    * [`byte`:`channel_flags`]
    * [`u16`:`cltv_expiry_delta`]
    * [`u64`:`htlc_minimum_msat`]
    * [`u32`:`fee_base_msat`]
    * [`u32`:`fee_proportional_millionths`]
    * [`u64`:`htlc_maximum_msat`] (option_channel_htlc_max)

The `channel_flags` bitfield is used to indicate the direction of the channel: it
identifies the node that this update originated from and signals various options
concerning the channel. The following table specifies the meaning of its
individual bits:

| Bit Position  | Name        | Meaning                          |
| ------------- | ----------- | -------------------------------- |
| 0             | `direction` | Direction this update refers to. |
| 1             | `disable`   | Disable the channel.             |

The `message_flags` bitfield is used to indicate the presence of optional
fields in the `channel_update` message:

| Bit Position  | Name                      | Field                            |
| ------------- | ------------------------- | -------------------------------- |
| 0             | `option_channel_htlc_max` | `htlc_maximum_msat`              |

Note that the `htlc_maximum_msat` field is static in the current
protocol over the life of the channel: it is *not* designed to be
indicative of real-time channel capacity in each direction, which
would be both a massive data leak and uselessly spam the network (it
takes an average of 30 seconds for gossip to propagate each hop).

The `node_id` for the signature verification is taken from the corresponding
`channel_announcement`: `node_id_1` if the least-significant bit of flags is 0
or `node_id_2` otherwise.

### Requirements

The origin node:
  - MUST NOT send a created `channel_update` before `funding_locked` has been received.
  - MAY create a `channel_update` to communicate the channel parameters to the
  channel peer, even though the channel has not yet been announced (i.e. the
  `announce_channel` bit was not set).
    - MUST NOT forward such a `channel_update` to other peers, for privacy
    reasons.
    - Note: such a `channel_update`, one not preceded by a
    `channel_announcement`, is invalid to any other peer and would be discarded.
  - MUST set `signature` to the signature of the double-SHA256 of the entire
  remaining packet after `signature`, using its own `node_id`.
  - MUST set `chain_hash` AND `short_channel_id` to match the 32-byte hash AND
  8-byte channel ID that uniquely identifies the channel specified in the
  `channel_announcement` message.
  - if the origin node is `node_id_1` in the message:
    - MUST set the `direction` bit of `channel_flags` to 0.
  - otherwise:
    - MUST set the `direction` bit of `channel_flags` to 1.
  - if the `htlc_maximum_msat` field is present:
	- MUST set the `option_channel_htlc_max` bit of `message_flags` to 1.
	- MUST set `htlc_maximum_msat` to the maximum value it will send through this channel for a single HTLC.
		- MUST set this to less than or equal to the channel capacity.
		- MUST set this to less than or equal to `max_htlc_value_in_flight_msat`
		  it received from the peer.
        - for channels with `chain_hash` identifying the Bitcoin blockchain:
          - MUST set this to less than 2^32.
  - otherwise:
	- MUST set the `option_channel_htlc_max` bit of `message_flags` to 0.
  - MUST set bits in `channel_flags` and `message_flags `that are not assigned a meaning to 0.
  - MAY create and send a `channel_update` with the `disable` bit set to 1, to
  signal a channel's temporary unavailability (e.g. due to a loss of
  connectivity) OR permanent unavailability (e.g. prior to an on-chain
  settlement).
    - MAY sent a subsequent `channel_update` with the `disable` bit  set to 0 to
    re-enable the channel.
  - MUST set `timestamp` to greater than 0, AND to greater than any
  previously-sent `channel_update` for this `short_channel_id`.
    - SHOULD base `timestamp` on a UNIX timestamp.
  - MUST set `cltv_expiry_delta` to the number of blocks it will subtract from
  an incoming HTLC's `cltv_expiry`.
  - MUST set `htlc_minimum_msat` to the minimum HTLC value (in millisatoshi)
  that the channel peer will accept.
  - MUST set `fee_base_msat` to the base fee (in millisatoshi) it will charge
  for any HTLC.
  - MUST set `fee_proportional_millionths` to the amount (in millionths of a
  satoshi) it will charge per transferred satoshi.
  - SHOULD NOT create redundant `channel_update`s

The receiving node:
  - if the `short_channel_id` does NOT match a previous `channel_announcement`,
  OR if the channel has been closed in the meantime:
    - MUST ignore `channel_update`s that do NOT correspond to one of its own
    channels.
  - SHOULD accept `channel_update`s for its own channels (even if non-public),
  in order to learn the associated origin nodes' forwarding parameters.
  - if `signature` is not a valid signature, using `node_id` of the
  double-SHA256 of the entire message following the `signature` field (including
  unknown fields following `fee_proportional_millionths`):
    - MUST NOT process the message further.
    - SHOULD fail the connection.
  - if the specified `chain_hash` value is unknown (meaning it isn't active on
  the specified chain):
    - MUST ignore the channel update.
  - if the `timestamp` is equal to the last-received `channel_update` for this
    `short_channel_id` AND `node_id`:
    - if the fields below `timestamp` differ:
      - MAY blacklist this `node_id`.
      - MAY forget all channels associated with it.
    - if the fields below `timestamp` are equal:
      - SHOULD ignore this message	
  - if `timestamp` is lower than that of the last-received
  `channel_update` for this `short_channel_id` AND for `node_id`:
    - SHOULD ignore the message.
  - otherwise:
    - if the `timestamp` is unreasonably far in the future:
      - MAY discard the `channel_update`.
    - otherwise:
      - SHOULD queue the message for rebroadcasting.
      - MAY choose NOT to for messages longer than the minimum expected length.
  - if the `option_channel_htlc_max` bit of `message_flags` is 0:
    - MUST consider `htlc_maximum_msat` not to be present.
  - otherwise:
    - if `htlc_maximum_msat` is not present or greater than channel capacity:
	  - MAY blacklist this `node_id`
	  - SHOULD ignore this channel during route considerations.
	- otherwise:
	  - SHOULD consider the `htlc_maximum_msat` when routing.

### Rationale

The `timestamp` field is used by nodes for pruning `channel_update`s that are
either too far in the future or have not been updated in two weeks; so it
makes sense to have it be a UNIX timestamp (i.e. seconds since UTC
1970-01-01). This cannot be a hard requirement, however, given the possible case
of two `channel_update`s within a single second.

It is assumed that more than one `channel_update` message changing the channel 
parameters in the same second may be a DoS attempt, and therefore, the node responsible 
for signing such messages may be blacklisted. However, a node may send a same 
`channel_update` message with a different signature (changing the nonce in signature 
signing), and hence fields apart from signature are checked to see if the channel 
parameters have changed for the same timestamp. It is also important to note that 
ECDSA signatures are malleable. So, an intermediate node who received the `channel_update` 
message can rebroadcast it just by changing the `s` component of signature with `-s`. 
This should however not result in the blacklist of the `node_id` from where
the message originated.

The explicit `option_channel_htlc_max` flag to indicate the presence
of `htlc_maximum_msat` (rather than having `htlc_maximum_msat` implied
by the message length) allows us to extend the `channel_update`
with different fields in future.  Since channels are limited to 2^32-1
millisatoshis in Bitcoin, the `htlc_maximum_msat` has the same restriction.

The recommendation against redundant `channel_update`s minimizes spamming the network,
however it is sometimes inevitable.  For example, a channel with a
peer which is unreachable will eventually cause a `channel_update` to
indicate that the channel is disabled, with another update re-enabling
the channel when the peer reestablishes contact.  Because gossip
messages are batched and replace previous ones, the result may be a
single seemingly-redundant update.

## Query Messages

Negotiating the `gossip_queries` option via `init` enables a number
of extended queries for gossip synchronization.  These explicitly
request what gossip should be received.

There are several messages which contain a long array of
`short_channel_id`s (called `encoded_short_ids`) so we utilize a
simple compression scheme: the first byte indicates the encoding, the
rest contains the data.

Encoding types:
* `0`: uncompressed array of `short_channel_id` types, in ascending order.
* `1`: array of `short_channel_id` types, in ascending order, compressed with zlib deflate<sup>[1](#reference-1)</sup>

This encoding is also used for arrays of other types (timestamps, flags, ...), and specified with an `encoded_` prefix. For example, `encoded_timestamps` is an array of timestamps than can be either compressed (with a `1` prefix) or uncompressed (with a `0` prefix).

Note that a 65535-byte zlib message can decompress into 67632120
bytes<sup>[2](#reference-2)</sup>, but since the only valid contents
are unique 8-byte values, no more than 14 bytes can be duplicated
across the stream: as each duplicate takes at least 2 bits, no valid
contents could decompress to more then 3669960 bytes.

Query messages can be extended with optional fields that can help reduce the number of messages needed to synchronize routing tables by enabling:

- timestamp-based filtering of `channel_update` messages: only ask for `channel_update` messages that are newer than the ones you already have.
- checksum-based filtering of `channel_update` messages: only ask for `channel_update` messages that carry different information from the ones you already have.

Nodes can signal that they support extended gossip queries with the `gossip_queries_ex` feature bit.

### The `query_short_channel_ids`/`reply_short_channel_ids_end` Messages

1. type: 261 (`query_short_channel_ids`) (`gossip_queries`)
2. data:
    * [`chain_hash`:`chain_hash`]
    * [`u16`:`len`]
    * [`len*byte`:`encoded_short_ids`]
    * [`query_short_channel_ids_tlvs`:`tlvs`]

1. tlvs: `query_short_channel_ids_tlvs`
2. types:
    1. type: 1 (`query_flags`)
    2. data:
        * [`...*byte`:`encoded_query_flags`]

`encoded_query_flags` is an array of bitfields, one varint per bitfield, one bitfield for each `short_channel_id`. Bits have the following meaning:

| Bit Position  | Meaning                                  |
| ------------- | ---------------------------------------- |
| 0             | Sender wants `channel_announcement`      |
| 1             | Sender wants `channel_update` for node 1 |
| 2             | Sender wants `channel_update` for node 2 |
| 3             | Sender wants `node_announcement` for node 1 |
| 4             | Sender wants `node_announcement` for node 2 |

Query flags must be minimally encoded, which means that one flag will be encoded with a single byte.

1. type: 262 (`reply_short_channel_ids_end`) (`gossip_queries`)
2. data:
    * [`chain_hash`:`chain_hash`]
    * [`byte`:`complete`]

This is a general mechanism which lets a node query for the
`channel_announcement` and `channel_update` messages for specific channels
(identified via `short_channel_id`s). This is usually used either because
a node sees a `channel_update` for which it has no `channel_announcement` or
because it has obtained previously unknown `short_channel_id`s
from `reply_channel_range`.

#### Requirements

The sender:
  - MUST NOT send `query_short_channel_ids` if it has sent a previous `query_short_channel_ids` to this peer and not received `reply_short_channel_ids_end`.
  - MUST set `chain_hash` to the 32-byte hash that uniquely identifies the chain
  that the `short_channel_id`s refer to.
  - MUST set the first byte of `encoded_short_ids` to the encoding type.
  - MUST encode a whole number of `short_channel_id`s to `encoded_short_ids`
  - MAY send this if it receives a `channel_update` for a
   `short_channel_id` for which it has no `channel_announcement`.
  - SHOULD NOT send this if the channel referred to is not an unspent output.
  - MAY include an optional `query_flags`. If so:
    - MUST set `encoding_type`, as for `encoded_short_ids`.
    - Each query flag is a minimally-encoded varint.
    - MUST encode one query flag per `short_channel_id`.

The receiver:
  - if the first byte of `encoded_short_ids` is not a known encoding type:
    - MAY fail the connection
  - if `encoded_short_ids` does not decode into a whole number of `short_channel_id`:
    - MAY fail the connection.
  - if it has not sent `reply_short_channel_ids_end` to a previously received `query_short_channel_ids` from this sender:
    - MAY fail the connection.
  - if the incoming message includes `query_short_channel_ids_tlvs`:
    - if `encoding_type` is not a known encoding type:
      - MAY fail the connection
    - if `encoded_query_flags` does not decode to exactly one flag per `short_channel_id`:
      - MAY fail the connection.
  - MUST respond to each known `short_channel_id`:
    - if the incoming message does not include `encoded_query_flags`:
      - with a `channel_announcement` and the latest `channel_update` for each end
      - MUST follow with any `node_announcement`s for each `channel_announcement`
    - otherwise:
      - We define `query_flag` for the Nth `short_channel_id` in
        `encoded_short_ids` to be the Nth varint of the decoded
        `encoded_query_flags`.
      - if bit 0 of `query_flag` is set:
        - MUST reply with a `channel_announcement`
      - if bit 1 of `query_flag` is set and it has received a `channel_update` from `node_id_1`:
        - MUST reply with the latest `channel_update` for `node_id_1`
      - if bit 2 of `query_flag` is set and it has received a `channel_update` from `node_id_2`:
        - MUST reply with the latest `channel_update` for `node_id_2`
      - if bit 3 of `query_flag` is set and it has received a `node_announcement` from `node_id_1`:
        - MUST reply with the latest `node_announcement` for `node_id_1`
      - if bit 4 of `query_flag` is set and it has received a `node_announcement` from `node_id_2`:
        - MUST reply with the latest `node_announcement` for `node_id_2`
	- SHOULD NOT wait for the next outgoing gossip flush to send these.
  - SHOULD avoid sending duplicate `node_announcements` in response to a single `query_short_channel_ids`.
  - MUST follow these responses with `reply_short_channel_ids_end`.
  - if does not maintain up-to-date channel information for `chain_hash`:
	- MUST set `complete` to 0.
  - otherwise:
	- SHOULD set `complete` to 1.

#### Rationale

Future nodes may not have complete information; they certainly won't have
complete information on unknown `chain_hash` chains.  While this `complete`
field cannot be trusted, a 0 does indicate that the sender should search
elsewhere for additional data.

The explicit `reply_short_channel_ids_end` message means that the receiver can
indicate it doesn't know anything, and the sender doesn't need to rely on
timeouts.  It also causes a natural ratelimiting of queries.

### The `query_channel_range` and `reply_channel_range` Messages

1. type: 263 (`query_channel_range`) (`gossip_queries`)
2. data:
    * [`chain_hash`:`chain_hash`]
    * [`u32`:`first_blocknum`]
    * [`u32`:`number_of_blocks`]
    * [`query_channel_range_tlvs`:`tlvs`]

1. tlvs: `query_channel_range_tlvs`
2. types:
    1. type: 1 (`query_option`)
    2. data:
        * [`varint`:`query_option_flags`]

`query_option_flags` is a bitfield represented as a minimally-encoded varint. Bits have the following meaning:

| Bit Position  | Meaning                 |
| ------------- | ----------------------- |
| 0             | Sender wants timestamps |
| 1             | Sender wants checksums  |

Though it is possible, it would not be very useful to ask for checksums without asking for timestamps too: the receiving node may have an older `channel_update` with a different checksum, asking for it would be useless. And if a `channel_update` checksum is actually 0 (which is quite unlikely) it will not be queried.

1. type: 264 (`reply_channel_range`) (`gossip_queries`)
2. data:
    * [`chain_hash`:`chain_hash`]
    * [`u32`:`first_blocknum`]
    * [`u32`:`number_of_blocks`]
    * [`byte`:`complete`]
    * [`u16`:`len`]
    * [`len*byte`:`encoded_short_ids`]
    * [`reply_channel_range_tlvs`:`tlvs`]

1. tlvs: `query_channel_range_tlvs`
2. types:
    1. type: 1 (`timestamps_tlv`)
    2. data:
        * [`...*byte`:`encoded_timestamps`]
    1. type: 3 (`checksums_tlv`)
    2. data:
        * [`...*byte`:`checksums`]

For a single `channel_update`, timestamps are encoded as:

1. subtype: `channel_update_timestamps`
2. data:
    * [`u32`:`timestamp_node_id_1`]
    * [`u32`:`timestamp_node_id_2`]

Where:
* `timestamp_node_id_1` is the timestamp of the `channel_update` for `node_id_1`, or 0 if there was no `channel_update` from that node.
* `timestamp_node_id_2` is the timestamp of the `channel_update` for `node_id_2`, or 0 if there was no `channel_update` from that node.

For a single `channel_update`, checksums are encoded as:

1. subtype: `channel_update_checksums`
2. data:
    * [`u32`:`checksum_node_id_1`]
    * [`u32`:`checksum_node_id_2`]

Where:
* `checksum_node_id_1` is the checksum of the `channel_update` for `node_id_1`, or 0 if there was no `channel_update` from that node.
* `checksum_node_id_2` is the checksum of the `channel_update` for `node_id_2`, or 0 if there was no `channel_update` from that node.

The checksum of a `channel_update` is the CRC32C checksum as specified in [RFC3720](https://tools.ietf.org/html/rfc3720#appendix-B.4) of this `channel_update` without its `signature` and `timestamp` fields.

This allows to query for channels within specific blocks. 

#### Requirements

The sender of `query_channel_range`:
  - MUST NOT send this if it has sent a previous `query_channel_range` to this peer and not received all `reply_channel_range` replies.
  - MUST set `chain_hash` to the 32-byte hash that uniquely identifies the chain
  that it wants the `reply_channel_range` to refer to
  - MUST set `first_blocknum` to the first block it wants to know channels for
  - MUST set `number_of_blocks` to 1 or greater.
  - MAY append an additional `query_channel_range_tlv`, which specifies the type of extended information it would like to receive.  

The receiver of `query_channel_range`:
  - if it has not sent all `reply_channel_range` to a previously received `query_channel_range` from this sender:
    - MAY fail the connection.
  - MUST respond with one or more `reply_channel_range` whose combined range
	cover the requested `first_blocknum` to `first_blocknum` plus
	`number_of_blocks` minus one.
  - For each `reply_channel_range`:
    - MUST set with `chain_hash` equal to that of `query_channel_range`,
    - MUST encode a `short_channel_id` for every open channel it knows in blocks `first_blocknum` to `first_blocknum` plus `number_of_blocks` minus one.
    - MUST limit `number_of_blocks` to the maximum number of blocks whose
      results could fit in `encoded_short_ids`
    - if does not maintain up-to-date channel information for `chain_hash`:
      - MUST set `complete` to 0.
    - otherwise:
      - SHOULD set `complete` to 1.

If the incoming message includes `query_option`, the receiver MAY append additional information to its reply:
- if bit 0 in `query_option_flags` is set, the receiver MAY append a `timestamps_tlv` that contains `channel_update` timestamps for all `short_chanel_id`s in `encoded_short_ids`
- if bit 1 in `query_option_flags` is set, the receiver MAY append a `checksums_tlv` that contains `channel_update` checksums for all `short_chanel_id`s in `encoded_short_ids`


#### Rationale

A single response might be too large for a single packet, and also a peer can
store canned results for (say) 1000-block ranges, and simply offer each reply
which overlaps the ranges of the request.

The addition of timestamp and checksum fields allow a peer to omit querying for redundant updates.

### The `gossip_timestamp_filter` Message

1. type: 265 (`gossip_timestamp_filter`) (`gossip_queries`)
2. data:
    * [`chain_hash`:`chain_hash`]
    * [`u32`:`first_timestamp`]
    * [`u32`:`timestamp_range`]

This message allows a node to constrain future gossip messages to
a specific range.  A node which wants any gossip messages would have
to send this, otherwise `gossip_queries` negotiation means no gossip
messages would be received.

Note that this filter replaces any previous one, so it can be used
multiple times to change the gossip from a peer.

#### Requirements

The sender:
  - MUST set `chain_hash` to the 32-byte hash that uniquely identifies the chain
  that it wants the gossip to refer to.

The receiver:
  - SHOULD send all gossip messages whose `timestamp` is greater or
    equal to `first_timestamp`, and less than `first_timestamp` plus
    `timestamp_range`.
	- MAY wait for the next outgoing gossip flush to send these.
  - SHOULD restrict future gossip messages to those whose `timestamp`
    is greater or equal to `first_timestamp`, and less than
    `first_timestamp` plus `timestamp_range`.
  - If a `channel_announcement` has no corresponding `channel_update`s:
	- MUST NOT send the `channel_announcement`.
  - Otherwise:
	  - MUST consider the `timestamp` of the `channel_announcement` to be the `timestamp` of a corresponding `channel_update`.
	  - MUST consider whether to send the `channel_announcement` after receiving the first corresponding `channel_update`.
  - If a `channel_announcement` is sent:
	  - MUST send the `channel_announcement` prior to any corresponding `channel_update`s and `node_announcement`s.

#### Rationale

Since `channel_announcement` doesn't have a timestamp, we generate a likely
one.  If there's no `channel_update` then it is not sent at all, which is most
likely in the case of pruned channels.

Otherwise the `channel_announcement` is usually followed immediately by a
`channel_update`. Ideally we would specify that the first (oldest) `channel_update`'s
timestamp is to be used as the time of the `channel_announcement`, but new nodes on
the network will not have this, and further would require the first `channel_update`
timestamp to be stored. Instead, we allow any update to be used, which
is simple to implement.

In the case where the `channel_announcement` is nonetheless missed,
`query_short_channel_ids` can be used to retrieve it.

## Initial Sync

If a node requires an initial sync of gossip messages, it will be flagged
in the `init` message, via a feature flag ([BOLT #9](09-features.md#assigned-nodefeatures-flags)).

Note that the `initial_routing_sync` feature is overridden (and should
be considered equal to 0) by the `gossip_queries` feature if the
latter is negotiated via `init`.

Note that `gossip_queries` does not work with older nodes, so the
value of `initial_routing_sync` is still important to control
interactions with them.

### Requirements

A node:
  - if the `gossip_queries` feature is negotiated:
	- MUST NOT relay any gossip messages unless explicitly requested.
  - otherwise:
    - if it requires a full copy of the peer's routing state:
      - SHOULD set the `initial_routing_sync` flag to 1.
    - upon receiving an `init` message with the `initial_routing_sync` flag set to
    1:
      - SHOULD send gossip messages for all known channels and nodes, as if they were just
      received.
    - if the `initial_routing_sync` flag is set to 0, OR if the initial sync was
    completed:
      - SHOULD resume normal operation, as specified in the following
      [Rebroadcasting](#rebroadcasting) section.

## Rebroadcasting

### Requirements

A receiving node:
  - upon receiving a new `channel_announcement` or a `channel_update` or
  `node_announcement` with an updated `timestamp`:
    - SHOULD update its local view of the network's topology accordingly.
  - after applying the changes from the announcement:
    - if there are no channels associated with the corresponding origin node:
      - MAY purge the origin node from its set of known nodes.
    - otherwise:
      - SHOULD update the appropriate metadata AND store the signature
      associated with the announcement.
        - Note: this will later allow the node to rebuild the announcement
        for its peers.

A node:
  - if the `gossip_queries` feature is negotiated:
	- MUST not send gossip until it receives `gossip_timestamp_filter`.
  - SHOULD flush outgoing gossip messages once every 60 seconds, independently of
  the arrival times of the messages.
    - Note: this results in staggered announcements that are unique (not
    duplicated).
  - MAY re-announce its channels regularly.
    - Note: this is discouraged, in order to keep the resource requirements low.
  - upon connection establishment:
    - SHOULD send all `channel_announcement` messages, followed by the latest
    `node_announcement` AND `channel_update` messages.

### Rationale

Once the gossip message has been processed, it's added to a list of outgoing
messages, destined for the processing node's peers, replacing any older
updates from the origin node. This list of gossip messages will be flushed at
regular intervals; such a store-and-delayed-forward broadcast is called a
_staggered broadcast_. Also, such batching forms a natural rate
limit with low overhead.

The sending of all gossip on reconnection is naive, but simple,
and allows bootstrapping for new nodes as well as updating for nodes that
have been offline for some time.  The `gossip_queries` option
allows for more refined synchronization.

## HTLC Fees

### Requirements

The origin node:
  - SHOULD accept HTLCs that pay a fee equal to or greater than:
    - fee_base_msat + ( amount_to_forward * fee_proportional_millionths / 1000000 )
  - SHOULD accept HTLCs that pay an older fee, for some reasonable time after
  sending `channel_update`.
    - Note: this allows for any propagation delay.

## Pruning the Network View

### Requirements

A node:
  - SHOULD monitor the funding transactions in the blockchain, to identify
  channels that are being closed.
  - if the funding output of a channel is being spent:
    - SHOULD be removed from the local network view AND be considered closed.
  - if the announced node no longer has any associated open channels:
    - MAY prune nodes added through `node_announcement` messages from their
    local view.
      - Note: this is a direct result of the dependency of a `node_announcement`
      being preceded by a `channel_announcement`.

### Recommendation on Pruning Stale Entries

#### Requirements

A node:
  - if a channel's latest `channel_update`s `timestamp` is older than two weeks
  (1209600 seconds):
    - MAY prune the channel.
    - MAY ignore the channel.
    - Note: this is an individual node policy and MUST NOT be enforced by
    forwarding peers, e.g. by closing channels when receiving outdated gossip
    messages.

#### Rationale

Several scenarios may result in channels becoming unusable and its endpoints
becoming unable to send updates for these channels. For example, this occurs if
both endpoints lose access to their private keys and can neither sign
`channel_update`s nor close the channel on-chain. In this case, the channels are
unlikely to be part of a computed route, since they would be partitioned off
from the rest of the network; however, they would remain in the local network
view would be forwarded to other peers indefinitely.

## Recommendations for Routing

When calculating a route for an HTLC, both the `cltv_expiry_delta` and the fee
need to be considered: the `cltv_expiry_delta` contributes to the time that
funds will be unavailable in the event of a worst-case failure. The relationship
between these two attributes is unclear, as it depends on the reliability of the
nodes involved.

If a route is computed by simply routing to the intended recipient and summing
the `cltv_expiry_delta`s, then it's possible for intermediate nodes to guess
their position in the route. Knowing the CLTV of the HTLC, the surrounding
network topology, and the `cltv_expiry_delta`s gives an attacker a way to guess
the intended recipient. Therefore, it's highly desirable to add a random offset
to the CLTV that the intended recipient will receive, which bumps all CLTVs
along the route.

In order to create a plausible offset, the origin node MAY start a limited
random walk on the graph, starting from the intended recipient and summing the
`cltv_expiry_delta`s, and use the resulting sum as the offset.
This effectively creates a _shadow route extension_ to the actual route and
provides better protection against this attack vector than simply picking a
random offset would.

Other more advanced considerations involve diversification of route selection,
to avoid single points of failure and detection, and balancing of local
channels.

### Routing Example

Consider four nodes:


```
   B
  / \
 /   \
A     C
 \   /
  \ /
   D
```

Each advertises the following `cltv_expiry_delta` on its end of every
channel:

1. A: 10 blocks
2. B: 20 blocks
3. C: 30 blocks
4. D: 40 blocks

C also uses a `min_final_cltv_expiry` of 9 (the default) when requesting
payments.

Also, each node has a set fee scheme that it uses for each of its
channels:

1. A: 100 base + 1000 millionths
2. B: 200 base + 2000 millionths
3. C: 300 base + 3000 millionths
4. D: 400 base + 4000 millionths

The network will see eight `channel_update` messages:

1. A->B: `cltv_expiry_delta` = 10, `fee_base_msat` = 100, `fee_proportional_millionths` = 1000
1. A->D: `cltv_expiry_delta` = 10, `fee_base_msat` = 100, `fee_proportional_millionths` = 1000
1. B->A: `cltv_expiry_delta` = 20, `fee_base_msat` = 200, `fee_proportional_millionths` = 2000
1. D->A: `cltv_expiry_delta` = 40, `fee_base_msat` = 400, `fee_proportional_millionths` = 4000
1. B->C: `cltv_expiry_delta` = 20, `fee_base_msat` = 200, `fee_proportional_millionths` = 2000
1. D->C: `cltv_expiry_delta` = 40, `fee_base_msat` = 400, `fee_proportional_millionths` = 4000
1. C->B: `cltv_expiry_delta` = 30, `fee_base_msat` = 300, `fee_proportional_millionths` = 3000
1. C->D: `cltv_expiry_delta` = 30, `fee_base_msat` = 300, `fee_proportional_millionths` = 3000

**B->C.** If B were to send 4,999,999 millisatoshi directly to C, it would
neither charge itself a fee nor add its own `cltv_expiry_delta`, so it would
use C's requested `min_final_cltv_expiry` of 9. Presumably it would also add a
_shadow route_ to give an extra CLTV of 42. Additionally, it could add extra
CLTV deltas at other hops, as these values represent a minimum, but chooses not
to do so here, for the sake of simplicity:

   * `amount_msat`: 4999999
   * `cltv_expiry`: current-block-height + 9 + 42
   * `onion_routing_packet`:
     * `amt_to_forward` = 4999999
     * `outgoing_cltv_value` = current-block-height + 9 + 42

**A->B->C.** If A were to send 4,999,999 millisatoshi to C via B, it needs to
pay B the fee it specified in the B->C `channel_update`, calculated as
per [HTLC Fees](#htlc-fees):

        fee_base_msat + ( amount_to_forward * fee_proportional_millionths / 1000000 )

	200 + ( 4999999 * 2000 / 1000000 ) = 10199

Similarly, it would need to add B->C's `channel_update` `cltv_expiry` (20), C's
requested `min_final_cltv_expiry` (9), and the cost for the _shadow route_ (42).
Thus, A->B's `update_add_htlc` message would be:

   * `amount_msat`: 5010198
   * `cltv_expiry`: current-block-height + 20 + 9 + 42
   * `onion_routing_packet`:
     * `amt_to_forward` = 4999999
     * `outgoing_cltv_value` = current-block-height + 9 + 42

B->C's `update_add_htlc` would be the same as B->C's direct payment above.

**A->D->C.** Finally, if for some reason A chose the more expensive route via D,
A->D's `update_add_htlc` message would be:

   * `amount_msat`: 5020398
   * `cltv_expiry`: current-block-height + 40 + 9 + 42
   * `onion_routing_packet`:
	 * `amt_to_forward` = 4999999
     * `outgoing_cltv_value` = current-block-height + 9 + 42

And D->C's `update_add_htlc` would again be the same as B->C's direct payment
above.

## References

1. <a id="reference-1">[RFC 1950 "ZLIB Compressed Data Format Specification version 3.3](https://www.ietf.org/rfc/rfc1950.txt)</a>
2. <a id="reference-2">[Maximum Compression Factor](https://zlib.net/zlib_tech.html)</a>

![Creative Commons License](https://i.creativecommons.org/l/by/4.0/88x31.png "License CC-BY")
<br>
This work is licensed under a [Creative Commons Attribution 4.0 International License](http://creativecommons.org/licenses/by/4.0/).<|MERGE_RESOLUTION|>--- conflicted
+++ resolved
@@ -142,20 +142,6 @@
 
 1. type: 256 (`channel_announcement`)
 2. data:
-<<<<<<< HEAD
-    * [`64`:`node_signature_1`]
-    * [`64`:`node_signature_2`]
-    * [`64`:`bitcoin_signature_1`]
-    * [`64`:`bitcoin_signature_2`]
-    * [`2`:`len`]
-    * [`len`:`channelfeatures`]
-    * [`32`:`chain_hash`]
-    * [`8`:`short_channel_id`]
-    * [`33`:`node_id_1`]
-    * [`33`:`node_id_2`]
-    * [`33`:`bitcoin_key_1`]
-    * [`33`:`bitcoin_key_2`]
-=======
     * [`signature`:`node_signature_1`]
     * [`signature`:`node_signature_2`]
     * [`signature`:`bitcoin_signature_1`]
@@ -168,7 +154,6 @@
     * [`point`:`node_id_2`]
     * [`point`:`bitcoin_key_1`]
     * [`point`:`bitcoin_key_2`]
->>>>>>> 2003ec85
 
 ### Requirements
 
@@ -195,26 +180,15 @@
   - MUST set `bitcoin_signature_1` and `bitcoin_signature_2` to valid
   signatures of the hash `h` (using `bitcoin_key_1` and `bitcoin_key_2`'s
   respective secrets).
-<<<<<<< HEAD
-  - SHOULD set `len` to the minimum length required to hold the `channelfeatures` bits
-=======
   - MUST set `features` based on what features were negotiated for this channel, according to [BOLT #9](09-features.md#assigned-features-flags)
   - MUST set `len` to the minimum length required to hold the `features` bits
->>>>>>> 2003ec85
   it sets.
-  - MUST set a `channelfeatures` bit for each `channelfeature` negotiated for
-    the channel, according to [BOLT #9](09-features.md).
 
 The receiving node:
   - MUST verify the integrity AND authenticity of the message by verifying the
   signatures.
-<<<<<<< HEAD
-  - if there is an unknown even bit in the `channelfeatures` field:
-    - MUST NOT add the channel to its local network view.
-=======
   - if there is an unknown even bit in the `features` field:
     - MUST NOT attempt to route messages through the channel.
->>>>>>> 2003ec85
   - if the `short_channel_id`'s output does NOT correspond to a P2WSH (using
     `bitcoin_key_1` and `bitcoin_key_2`, as specified in
     [BOLT #3](03-transactions.md#funding-transaction-output)) OR the output is
@@ -277,17 +251,6 @@
 
 1. type: 257 (`node_announcement`)
 2. data:
-<<<<<<< HEAD
-   * [`64`:`signature`]
-   * [`2`:`cflen`]
-   * [`cflen`:`combinedfeatures`]
-   * [`4`:`timestamp`]
-   * [`33`:`node_id`]
-   * [`3`:`rgb_color`]
-   * [`32`:`alias`]
-   * [`2`:`addrlen`]
-   * [`addrlen`:`addresses`]
-=======
    * [`signature`:`signature`]
    * [`u16`:`flen`]
    * [`flen*byte`:`features`]
@@ -297,7 +260,6 @@
    * [`32*byte`:`alias`]
    * [`u16`:`addrlen`]
    * [`addrlen*byte`:`addresses`]
->>>>>>> 2003ec85
 
 `timestamp` allows for the ordering of messages, in the case of multiple
 announcements. `rgb_color` and `alias` allow intelligence services to assign
@@ -346,14 +308,9 @@
   to 0.
   - SHOULD ensure `ipv4_addr` AND `ipv6_addr` are routable addresses.
   - MUST NOT include more than one `address descriptor` of the same type.
-<<<<<<< HEAD
-  - SHOULD set `cflen` to the minimum length required to hold the `combinedfeatures`
-=======
   - MUST set `features` according to [BOLT #9](09-features.md#assigned-features-flags)
   - SHOULD set `flen` to the minimum length required to hold the `features`
->>>>>>> 2003ec85
   bits it sets.
-  - MUST set `combinedfeatures` to the logical OR of `nodefeatures` and `channelfeatures`.
 
 The receiving node:
   - if `node_id` is NOT a valid compressed public key:
@@ -364,11 +321,8 @@
 any future fields appended to the end):
     - SHOULD fail the connection.
     - MUST NOT process the message further.
-<<<<<<< HEAD
-=======
   - if `features` field contains _unknown even bits_:
     - SHOULD NOT connect to the node.
->>>>>>> 2003ec85
   - SHOULD ignore the first `address descriptor` that does NOT match the types
   defined above.
   - if `addrlen` is insufficient to hold the address descriptors of the
@@ -390,15 +344,12 @@
 
 ### Rationale
 
-<<<<<<< HEAD
-=======
 New node features are possible in the future: backwards compatible (or
 optional) ones will have _odd_ `feature` _bits_, incompatible ones will have
 _even_ `feature` _bits_. These will be propagated normally; incompatible
 feature bits here refer to the nodes, not the `node_announcement` message
 itself.
 
->>>>>>> 2003ec85
 New address types may be added in the future; as address descriptors have
 to be ordered in ascending order, unknown ones can be safely ignored.
 Additional fields beyond `addresses` may also be added in the future—with
@@ -903,7 +854,7 @@
 ## Initial Sync
 
 If a node requires an initial sync of gossip messages, it will be flagged
-in the `init` message, via a feature flag ([BOLT #9](09-features.md#assigned-nodefeatures-flags)).
+in the `init` message, via a feature flag ([BOLT #9](09-features.md#assigned-localfeatures-flags)).
 
 Note that the `initial_routing_sync` feature is overridden (and should
 be considered equal to 0) by the `gossip_queries` feature if the
