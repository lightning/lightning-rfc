--- conflicted
+++ resolved
@@ -111,11 +111,7 @@
 This output sends funds to a HTLC-timeout transaction after the HTLC timeout, or to the remote peer using the payment preimage or the revocation key.  The output is a P2WSH, with a witness script:
 
     # To you with revocation key
-<<<<<<< HEAD
-    OP_DUP OP_HASH160 <HASH160(revocationkey)> OP_EQUAL
-=======
     OP_DUP OP_HASH160 <RIPEMD160(SHA256(revocationkey))> OP_EQUAL
->>>>>>> 95e71965
     OP_IF
         OP_CHECKSIG
     OP_ELSE
@@ -145,11 +141,7 @@
 This output sends funds to the remote peer after the HTLC timeout or using the revocation key, or to an HTLC-success transaction with a successful payment preimage. The output is a P2WSH, with a witness script:
 
     # To you with revocation key
-<<<<<<< HEAD
-    OP_DUP OP_HASH160 <HASH160(revocationkey)> OP_EQUAL
-=======
     OP_DUP OP_HASH160 <RIPEMD160(SHA256(revocationkey))> OP_EQUAL
->>>>>>> 95e71965
     OP_IF
         OP_CHECKSIG
     OP_ELSE
@@ -794,8 +786,7 @@
  - transaction signatures are all deterministic, using RFC6979 (using HMAC-SHA256)
 
 We start by defining common basic parameters for each test vector: the
-HTLCs are not used for the first "simple commitment tx with no HTLCs" test.  
-(note: *payment_preimage_hash* below value is ripemd of *preimage*.)
+HTLCs are not used for the first "simple commitment tx with no HTLCs" test.
 
     funding_tx_id: 8984484a580b825b9972d7adb15050b3ab624ccd731946b3eeddb92f4e7ef6be
     funding_output_index: 0
