--- conflicted
+++ resolved
@@ -29,19 +29,11 @@
       * [Expected weight of the commitment transaction](#expected-weight-of-the-commitment-transaction)
       * [Expected weight of HTLC-Timeout and HTLC-Success Transactions](#expected-weight-of-htlc-timeout-and-htlc-success-transactions)
   * [Appendix B: Funding Transaction Test Vectors](#appendix-b-funding-transaction-test-vectors)
-<<<<<<< HEAD
-  * [Appendix C: Commitment and HTLC Transaction Test Vectors](#appendix-c-commitment-and-htlc-transaction-test-vectors)    
-    * [Generation tests](#generation-tests)
-    * [Storage tests](#storage-tests)
-  * [Appendix D: Per-commitment Secret Generation Test Vectors](#appendix-d-per-commitment-secret-generation-test-vectors)
-  * [Appendix E: Key Derivation Test Vectors](#appendix-e-key-derivation-test-vectors)
-=======
   * [Appendix C: Commitment and HTLC Transaction Test Vectors](#appendix-c-commitment-and-htlc-transaction-test-vectors)
   * [Appendix D: Per-commitment Secret Generation Test Vectors](#appendix-d-per-commitment-secret-generation-test-vectors)
     * [Generation tests](#generation-tests)
     * [Storage tests](#storage-tests)
   * [Appendix E: Key Derivation Test Vectors](#appendix-d-key-derivation-test-vectors)
->>>>>>> 9073a5f3
   * [References](#references)   
   * [Authors](#authors)   
   
