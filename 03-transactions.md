# BOLT #3: Bitcoin Transaction and Script Formats

This details the exact format of on-chain transactions, which both sides need to agree on to ensure signatures are valid.  That is, the funding transaction output script, commitment transactions and the HTLC transactions.

# Table of Contents
  * [Transactions](#transactions)
    * [Transaction input and output ordering](#transaction-input-and-output-ordering)
    * [Use of segwit](#use-of-segwit)
    * [Funding Transaction Output](#funding-transaction-output)
    * [Commitment Transaction](#commitment-transaction)
        * [Commitment Transaction Outputs](#commitment-transaction-outputs)
        * [`to_local` Output](#to-local-output)
        * [`to_remote` Output](#to-remote-output)
        * [Offered HTLC Outputs](#offered-htlc-outputs)
        * [Received HTLC Outputs](#received-htlc-outputs)
        * [Trimmed Outputs](#trimmed-outputs)
    * [HTLC-Timeout and HTLC-Success Transactions](#htlc-timeout-and-htlc-success-transactions)
    * [Fees](#fees)
        * [Fee Calculation](#fee-calculation)   
        * [Fee Payment](#fee-payment)
  * [Keys](#keys)
    * [Key Derivation](#key-derivation)
        * [`localkey`, `remotekey`, `local_delayedkey` and `remote_delayedkey` Derivation](#localkey-remotekey-local-delayedkey-and-remote_delayedkey-derivation)
        * [`revocationkey` Derivation](#revocationkey-derivation) 
        * [Per-commitment Secret Requirements](#per-commitment-secret-requirements) 
    * [Efficient Per-commitment Secret Storage](#efficient-per-commitment-secret-storage)
  * [Appendix A: Expected weights](#appendix-a-expected-weights)    
      * [Expected weight of the commitment transaction](#expected-weight-of-the-commitment-transaction)
      * [Expected weight of HTLC-Timeout and HTLC-Success Transactions](#expected-weight-of-htlc-timeout-and-htlc-success-transactions)
  * [Appendix B: Funding Transaction Test Vectors](#appendix-b-funding-transaction-test-vectors)
  * [Appendix C: Commitment and HTLC Transaction Test Vectors](#appendix-c-commitment-and-htlc-transaction-test-vectors)    
    * [Generation tests](#generation-tests)
    * [Storage tests](#storage-tests)
  * [Appendix D: Per-commitment Secret Generation Test Vectors](#appendix-d-per-commitment-secret-generation-test-vectors)
  * [Appendix E: Key Derivation Test Vectors](#appendix-e-key-derivation-test-vectors)
  * [References](#references)   
  * [Authors](#authors)   
  
# Transactions

## Transaction input and output ordering

Lexicographic ordering as per [BIP69](https://github.com/bitcoin/bips/blob/master/bip-0069.mediawiki).

## Use of segwit

Most transaction outputs used here are P2WSH outputs, the segwit version of P2SH. To spend such outputs, the last item on the witness stack must be the actual script that was used to generate the P2WSH output that is being spent. This last item has been omitted for brevity in the rest of this document.

## Funding Transaction Output

* The funding output script is a pay-to-witness-script-hash<sup>[BIP141](https://github.com/bitcoin/bips/blob/master/bip-0141.mediawiki#witness-program)</sup> to:
   * `2 <key1> <key2> 2 OP_CHECKMULTISIG`
* Where `key1` is the numerically lesser of the two DER-encoded `funding_pubkey` and `key2` is the greater.

## Commitment Transaction
* version: 2
* locktime: upper 8 bits are 0x20, lower 24 bits are the lower 24 bits of the obscured commitment transaction number.
* txin count: 1
   * `txin[0]` outpoint: `txid` and `output_index` from `funding_created` message
   * `txin[0]` sequence: upper 8 bits are 0x80, lower 24 bits are upper 24 bits of the obscured commitment transaction number.
   * `txin[0]` script bytes: 0
   * `txin[0]` witness: `0 <signature_for_key1> <signature_for_key2>`

The 48-bit commitment transaction number is obscured by `XOR` with the lower 48 bits of:

    SHA256(payment_basepoint from open_channel || payment_basepoint from accept_channel)

This obscures the number of commitments made on the channel in the
case of unilateral close, yet still provides a useful index for both
nodes (who know the `payment_basepoint`s) to quickly find a revoked
commitment transaction.

### Commitment Transaction Outputs

To allow an opportunity for penalty transactions in case of a revoked commitment transaction, all outputs which return funds to the owner of the commitment transaction (aka "local node") must be delayed for `to_self_delay` blocks.  This delay is done in a second stage HTLC transaction (HTLC-success for HTLCs accepted by the local node, HTLC-timeout for HTLCs offered by the local node).

The reason for the separate transaction stage for HTLC outputs is so that HTLCs can time out or be fulfilled even though they are within the `to_self_delay` delay.
Otherwise the required minimum timeout on HTLCs is lengthened by this delay, causing longer timeouts for HTLCs traversing the network.

The amounts for each output MUST BE rounded down to whole satoshis.  If this amount, minus the fees for the HTLC transaction is less than the `dust_limit_satoshis` set by the owner of the commitment transaction, the output MUST NOT be produced (thus the funds add to fees).

#### `to_local` Output

This output sends funds back to the owner of this commitment transaction, thus must be timelocked using `OP_CSV`. It can be claimed, without delay, by the other party if they know the revocation key. The output is a version 0 P2WSH, with a witness script:

    OP_IF
        # Penalty transaction
        <revocationkey>
    OP_ELSE
        `to_self_delay`
        OP_CSV
        OP_DROP
        <local_delayedkey>
    OP_ENDIF
    OP_CHECKSIG

It is spent by a transaction with `nSequence` field set to `to_self_delay` (which can only be valid after that duration has passed), and witness:

	<local_delayedsig> 0

If a revoked commitment transaction is published, the other party can spend this output immediately with the following witness:

    <revocation_sig> 1

#### `to_remote` Output

This output sends funds to the other peer, thus is a simple P2WPKH to `remotekey`.

#### Offered HTLC Outputs

This output sends funds to a HTLC-timeout transaction after the HTLC timeout, or to the remote peer using the payment preimage or the revocation key.  The output is a P2WSH, with a witness script:

    # To you with revocation key
    OP_DUP OP_HASH160 <RIPEMD160(revocationkey)> OP_EQUAL
    OP_IF
        OP_CHECKSIG
    OP_ELSE
        <remotekey> OP_SWAP OP_SIZE 32 OP_EQUAL
        OP_NOTIF
            # To me via HTLC-timeout transaction (timelocked).
            OP_DROP 2 OP_SWAP <localkey> 2 OP_CHECKMULTISIG
        OP_ELSE
            # To you with preimage.
            OP_HASH160 <RIPEMD160(payment_hash)> OP_EQUALVERIFY
            OP_CHECKSIG
        OP_ENDIF
    OP_ENDIF

The remote node can redeem the HTLC with the witness:

    <remotesig> <payment_preimage>

If a revoked commitment transaction is published, the remote node can spend this output immediately with the following witness:

    <revocation_sig> <revocationkey>

The sending node can use the HTLC-timeout transaction to time out the HTLC once the HTLC is expired, as shown below.

#### Received HTLC Outputs

This output sends funds to the remote peer after the HTLC timeout or using the revocation key, or to an HTLC-success transaction with a successful payment preimage. The output is a P2WSH, with a witness script:

    # To you with revocation key
    OP_DUP OP_HASH160 <RIPEMD160(revocationkey)> OP_EQUAL
    OP_IF
        OP_CHECKSIG
    OP_ELSE
        <remotekey> OP_SWAP
            OP_SIZE 32 OP_EQUAL
        OP_IF
            # To me via HTLC-success transaction.
            OP_HASH160 <RIPEMD160(payment_hash)> OP_EQUALVERIFY
            2 OP_SWAP <localkey> 2 OP_CHECKMULTISIG
        OP_ELSE
            # To you after timeout.
            OP_DROP <cltv_expiry> OP_CHECKLOCKTIMEVERIFY OP_DROP
            OP_CHECKSIG
        OP_ENDIF
    OP_ENDIF

To timeout the htlc, the remote node spends it with the witness:

    <remotesig> 0

If a revoked commitment transaction is published, the remote node can spend this output immediately with the following witness:

    <revocation_sig> <revocationkey>

To redeem the HTLC, the HTLC-success transaction is used as detailed below.

### Trimmed Outputs

Each peer specifies `dust_limit_satoshis` below which outputs should
not be produced; we term these outputs "trimmed".  A trimmed output is
considered too small to be worth creating, and thus that amount adds
to the commitment transaction fee.  For HTLCs, we need to take into
account that the second-stage HTLC transaction may also be below the
limit.

#### Requirements

The base fee must be subtracted from the `to_local` or `to_remote`
outputs as specified in [Fee Calculation](#fee-calculation) before the
commitment transaction outputs are determined.

If the amount of the commitment transaction `to_local` output would be
less than `dust_limit_satoshis` set by the transaction owner, the
commitment transaction MUST NOT contain that output, otherwise it MUST
be generated as specified in [`to_local` Output](#to-local-output).

If the amount of the commitment transaction `to_remote` output would be
less than `dust_limit_satoshis` set by the transaction owner, the
commitment transaction MUST NOT contain that output, otherwise it MUST
be generated as specified in [`to_remote` Output](#to-remote-output).

For every offered HTLC, if the HTLC amount minus the HTLC-timeout fee
would be less than `dust_limit_satoshis` set by the transaction owner,
the commitment transaction MUST NOT contain that output, otherwise it
MUST be generated as specified in
[Offered HTLC Outputs](#offered-htlc-outputs).

For every received HTLC, if the HTLC amount minus the HTLC-success fee
would be less than `dust_limit_satoshis` set by the transaction owner,
the commitment transaction MUST NOT contain that output, otherwise it
MUST be generated as specified in
[Received HTLC Outputs](#received-htlc-outputs).


## HTLC-Timeout and HTLC-Success Transactions
These HTLC transactions are almost identical, except the HTLC-Timeout transaction is timelocked.  This is also the transaction which can be spent by a valid penalty transaction.

* version: 2
<<<<<<< HEAD
* locktime: `0` for HTLC-Success, `cltv-expiry`(see [`update_add_htlc`](02-peer-protocol.md#adding-an-htlc-update_add_htlc)) for HTLC-Timeout.
=======
* locktime: `0` for HTLC-Success, `cltv_expiry` for HTLC-Timeout.
>>>>>>> 1b4195c8
* txin count: 1
   * `txin[0]` outpoint: `txid` of the commitment transaction and `output_index` of the matching HTLC output for the HTLC transaction.
   * `txin[0]` sequence: `0`
   * `txin[0]` script bytes: `0`
   * `txin[0]` witness stack: `0 <remotesig> <localsig>  <payment_preimage>` for HTLC-Success, `0 <remotesig> <localsig> 0` for HTLC-Timeout.
* txout count: 1
   * `txout[0]` amount: the HTLC amount minus fees (see [Fee Calculation](#fee-calculation)).
   * `txout[0]` script: version 0 P2WSH with witness script as shown below.

The witness script for the output is:

    OP_IF
        # Penalty transaction
        <revocationkey>
    OP_ELSE
        `to_self_delay`
        OP_CSV
        OP_DROP
        <local_delayedkey>
    OP_ENDIF
    OP_CHECKSIG

To spend this via penalty, the remote node uses a witness stack `<revocationsig> 1` and to collect the output the local node uses an input with nSequence `to_self_delay` and a witness stack `<local_delayedsig> 0`

## Fees

### Fee Calculation

The fee calculation for both commitment transactions and HTLC
transactions is based on the current `feerate_per_kw` and the
*expected weight* of the transaction.

The actual and expected weight vary for several reasons:

* Bitcoin uses DER-encoded signatures which vary in size.
* Bitcoin also uses variable-length integers, so a large number of outputs will take 3 bytes to encode rather than 1.
* The `to_remote` output may be below the dust limit.
* The `to_local` output may be below the dust limit once fees are extracted.

Thus we use a simplified formula for *expected weight*, which assumes:

* Signatures are 73 bytes long (the maximum length)
* There is a small number of outputs (thus 1 byte to count them)
* There is always both a `to_local` output and a `to_remote` output.

This gives us the following *expected weights* (details of the computation in [Appendix A](#appendix-a-expected-weights)):

    Commitment weight:   724 + 172 * num-untrimmed-htlc-outputs
    HTLC-timeout weight: 663
    HTLC-success weight: 703

Note that we refer to the "base fee" for a commitment transaction in the requirements below, which is what the funder pays.  The actual fee may be higher than the amount calculated here, due to rounding and trimmed outputs.

#### Requirements

The fee for an HTLC-timeout transaction MUST BE calculated to match:

1. Multiply `feerate_per_kw` by 663 and divide by 1000 (rounding down).

The fee for an HTLC-success transaction MUST BE calculated to match:

1. Multiply `feerate_per_kw` by 703 and divide by 1000 (rounding down).

The base fee for a commitment transaction MUST BE calculated to match:

1. Start with `weight` = 724.

2. For each committed HTLC, if that output is not trimmed as specified in
   [Trimmed Outputs](#trimmed-outputs), add 172 to `weight`.

3. Multiply `feerate_per_kw` by `weight`, divide by 1000 (rounding down).

#### Example

For example, suppose that we have a `feerate_per_kw` of 5000, a `dust_limit_satoshis` of 546 satoshis, and commitment transaction with:
* 2 offered HTLCs of 5000000 and 1000000 millisatoshis (5000 and 1000 satoshis)
* 2 received HTLCs of 7000000 and 800000 millisatoshis (7000 and 800 satoshis)

The HTLC timeout transaction weight is 663, thus fee would be 3315 satoshis.
The HTLC success transaction weight is 703, thus fee would be 3515 satoshis

The commitment transaction weight would be calculated as follows:

* weight starts at 724.

* The offered HTLC of 5000 satoshis is above 546 + 3315 and would result in:
  * an output of 5000 satoshi in the commitment transaction
  * a HTLC timeout transaction of 5000 - 3145 satoshis which spends this output
  * weight increases to 896

* The offered HTLC of 1000 satoshis is below 546 + 3315, so would be trimmed.

* The received HTLC of 7000 satoshis is above 546 + 3590 and would result in:
  * an output of 7000 satoshi in the commitment transaction
  * a HTLC success transaction of 7000 - 3590 satoshis which spends this output
  * weight increases to 1068

* The received HTLC of 800 satoshis is below 546 + 3515 so would be trimmed.

The base commitment transaction fee would be 5340 satoshi; the actual
fee (adding the 1000 and 800 satoshi HTLCs which would have made dust
outputs) is 7140 satoshi.  The final fee may even be more if the
`to_local` or `to_remote` outputs fall below `dust_limit_satoshis`.

### Fee Payment

Base commitment transaction fees will be extracted from the funder's amount, or if that is insufficient, will use the entire amount of the funder's output.

Note that if once fee amount is subtracted from the to-funder output,
that output may be below `dust_limit_satoshis` and thus also
contributes to fees.

A node MAY fail the channel if the resulting fee rate is too low.

## Commitment Transaction Construction

This section ties the previous sections together to spell out the
algorithm for constructing the commitment transaction for one peer,
given that peer's `dust_limit_satoshis`, the current `feerate_per_kw`,
amounts due to each peer (`to_local` and `to_remote`), and all
committed HTLCs:

1. Initialize the commitment transaction input and locktime as specified
   in [Commitment Transaction](#commitment-transaction).
1. Calculate which committed HTLCs need to be trimmed (see [Trimmed Outputs](#trimmed-outputs)).
2. Calculate the base [commitment transaction fee](#fee-calculation).
3. Subtract this base fee from the funder (either `to_local` or `to_remote`),
   with a floor of zero (see [Fee Payment](#fee-payment)).
3. For every offered HTLC, if it is not trimmed, add an
   [offered HTLC output](#offered-htlc-outputs).
4. For every received HTLC, if it is not trimmed, add an
   [received HTLC output](#received-htlc-outputs).
5. If the `to_local` amount is greater or equal to `dust_limit_satoshis`,
   add a [`to_local` Output](#to-local-output).
6. If the `to_remote` amount is greater or equal to `dust_limit_satoshis`,
   add a [`to_remote` Output](#to-remote-output).
7. Sort the outputs into [BIP 69 order](#transaction-input-and-output-ordering)

# Keys

## Key Derivation

Each commitment transaction uses a unique set of keys; `localkey` and `remotekey`.  The HTLC-success and HTLC-timeout transactions use `local_delayedkey` and `revocationkey`.  These are changed every time depending on the
`per_commitment_point`.

Keys change because of the desire for trustless outsourcing of
watching for revoked transactions; a _watcher_ should not be able to
determine what the contents of commitment transaction is, even if
given the transaction ID to watch for and can make a reasonable guess
as to what HTLCs and balances might be included.  Nonetheless, to
avoid storage for every commitment transaction, it can be given the
`per_commitment_secret` values (which can be stored compactly) and the
`revocation_basepoint` and `delayed_payment_basepoint` to regenerate
the scripts required for the penalty transaction: it need only be
given (and store) the signatures for each penalty input.

Changing the `localkey` and `remotekey` every time ensures that commitment transaction id cannot be guessed: Every commitment transaction uses one of these in its output script.  Splitting the `local_delayedkey` which is required for the penalty transaction allows that to be shared with the watcher without revealing `localkey`; even if both peers use the same watcher, nothing is revealed.

Finally, even in the case of normal unilateral close, the HTLC-success
and/or HTLC-timeout transactions do not reveal anything to the
watcher, as it does not know the corresponding `per_commitment_secret` and
cannot relate the `local_delayedkey` or `revocationkey` with
their bases.

For efficiency, keys are generated from a series of per-commitment secrets which are generated from a single seed, allowing the receiver to compactly store them (see [below](#efficient-per-commitment-secret-storage)).

### `localkey`, `remotekey`, `local_delayedkey` and `remote_delayedkey` Derivation

These keys are simply generated by addition from their base points:

	pubkey = basepoint + SHA256(per_commitment_point || basepoint)*G

The `localkey` uses the local node's `payment_basepoint`, `remotekey`
uses the remote node's `payment_basepoint`, the `local_delayedkey`
uses the local node's `delayed_payment_basepoint`, and the
`remote_delayedkey` uses the remote node's
`delayed_payment_basepoint`.

The corresponding private keys can be derived similarly if the basepoint
secrets are known (i.e., `localkey` and `local_delayedkey` only):

    secretkey = basepoint_secret + SHA256(per_commitment_point || basepoint)

### `revocationkey` Derivation

The revocationkey is a blinded key: the remote node provides the base,
and the local node provides the blinding factor which it later
reveals, so the remote node can use the secret revocationkey for a
penalty transaction.

The `per_commitment_point` is generated using EC multiplication:

	per_commitment_point = per_commitment_secret * G

And this is used to derive the revocation key from the remote node's
`revocation_basepoint`:

	revocationkey = revocation_basepoint * SHA256(revocation_basepoint || per_commitment_point) + per_commitment_point*SHA256(per_commitment_point || revocation_basepoint)

This construction ensures that neither the node providing the
basepoint nor the node providing the `per_commitment_point` can know the
private key without the other node's secret.

The corresponding private key can be derived once the `per_commitment_secret`
is known:

    revocationsecretkey = revocation_basepoint_secret * SHA256(revocation_basepoint || per_commitment_point) + per_commitment_secret*SHA256(per_commitment_point || revocation_basepoint)

### Per-commitment Secret Requirements

A node MUST select an unguessable 256-bit seed for each connection,
and MUST NOT reveal the seed.  Up to 2^48-1 per-commitment secrets can be
generated; the first secret used MUST be index 281474976710655, and
then the index decremented.

The I'th secret P MUST match the output of this algorithm:

    generate_from_seed(seed, I):
        P = seed
        for B in 0 to 47:
            if B set in I:
                flip(B) in P
                P = SHA256(P)
        return P

Where "flip(B)" alternates the B'th least significant bit in the value P.

The receiving node MAY store all previous per-commitment secrets, or
MAY calculate it from a compact representation as described below.

## Efficient Per-commitment Secret Storage

The receiver of a series of secrets can store them compactly in an
array of 49 (value,index) pairs.  This is because given a secret on a
2^X boundary, we can derive all secrets up to the next 2^X boundary,
and we always receive secrets in descending order starting at
`0xFFFFFFFFFFFF`.

In binary, it's helpful to think of any index in terms of a *prefix*,
followed by some trailing zeroes.  You can derive the secret for any
index which matches this *prefix*.

For example, secret `0xFFFFFFFFFFF0` allows us to derive secrets for
`0xFFFFFFFFFFF1` through `0xFFFFFFFFFFFF` inclusive. Secret `0xFFFFFFFFFF08`
allows us to derive secrets `0xFFFFFFFFFF09` through `0xFFFFFFFFFF0F`
inclusive.

We do this using a slight generalization of `generate_from_seed` above:

    # Return I'th secret given base secret whose index has bits..47 the same.
    derive_secret(base, bits, I):
        P = base
        for B in 0 to bits:
            if B set in I:
                flip(B) in P
                P = SHA256(P)
        return P

We need only save one secret for each unique prefix; in effect we can
count the number of trailing zeros, and that determines where in our
storage array we store the secret:

    # aka. count trailing zeroes
    where_to_put_secret(I):
		for B in 0 to 47:
			if testbit(I) in B == 1:
				return B
        # I = 0, this is the seed.
		return 48

We also need to double-check that all previous secrets derive correctly,
otherwise the secrets were not generated from the same seed:

    insert_secret(secret, I):
		B = where_to_put_secret(secret, I)

        # This tracks the index of the secret in each bucket as we traverse.
		for b in 0 to B:
			if derive_secret(secret, B, known[b].index) != known[b].secret:
				error The secret for I is incorrect
				return

        # Assuming this automatically extends known[] as required.
		known[B].index = I
		known[B].secret = secret

Finally, if we are asked to derive secret at index `I`, we need to
figure out which known secret we can derive it from.  The simplest
method is iterating over all the known secrets, and testing if we
can derive from it:

	derive_old_secret(I):
		for b in 0 to len(secrets):
		    # Mask off the non-zero prefix of the index.
		    MASK = ~((1 << b)-1)
			if (I & MASK) == secrets[b].index:
				return derive_secret(known, i, I)
	    error We haven't received index I yet.

This looks complicated, but remember that the index in entry `b` has
`b` trailing zeros; the mask and compare is just seeing if the index
at each bucket is a prefix of the index we want.

# Appendix A: Expected weights

## Expected weight of the commitment transaction

The *expected weight* of a commitment transaction is calculated as follows:

	p2wsh: 34 bytes
		- OP_0: 1 byte
		- OP_DATA: 1 byte (witness_script_SHA256 length)
		- witness_script_SHA256: 32 bytes

	p2wpkh: 22 bytes
		- OP_0: 1 byte
		- OP_DATA: 1 byte (public_key_HASH160 length)
		- public_key_HASH160: 20 bytes

	multi_sig: 71 bytes
		- OP_2: 1 byte
		- OP_DATA: 1 byte (pub_key_alice length)
		- pub_key_alice: 33 bytes
		- OP_DATA: 1 byte (pub_key_bob length)
		- pub_key_bob: 33 bytes
		- OP_2: 1 byte
		- OP_CHECKMULTISIG: 1 byte

	witness: 222 bytes
		- number_of_witness_elements: 1 byte
		- nil_length: 1 byte
		- sig_alice_length: 1 byte
		- sig_alice: 73 bytes
		- sig_bob_length: 1 byte
		- sig_bob: 73 bytes
		- witness_script_length: 1 byte
		- witness_script (multi_sig)
		
	funding_input: 41 bytes
		- previous_out_point: 36 bytes
			- hash: 32 bytes
			- index: 4 bytes
		- var_int: 1 byte (script_sig length)
		- script_sig: 0 bytes
		- witness <----	we use "witness" instead of "script_sig" for
	 			transaction validation, but "witness" is stored
	 			separately and cost for it size is smaller. So
	 			we separate the calculation of ordinary data
	 			from witness data.
		- sequence: 4 bytes

	output_paying_to_us: 43 bytes
		- value: 8 bytes
		- var_int: 1 byte (pk_script length)
		- pk_script (p2wsh): 34 bytes

	output_paying_to_them: 31 bytes
		- value: 8 bytes
		- var_int: 1 byte (pk_script length)
		- pk_script (p2wpkh): 22 bytes

	 htlc_output: 43 bytes
		- value: 8 bytes
		- var_int: 1 byte (pk_script length)
		- pk_script (p2wsh): 34 bytes

	 witness_header: 2 bytes
		- flag: 1 byte
		- marker: 1 byte

	 commitment_transaction: 125 + 43 * num-htlc-outputs bytes
		- version: 4 bytes
		- witness_header <---- part of the witness data
		- count_tx_in: 1 byte
		- tx_in: 41 bytes
			funding_input
		- count_tx_out: 1 byte
		- tx_out: 74 + 43 * num-htlc-outputs bytes
			output_paying_to_them,
			output_paying_to_us,
			....htlc_output's...
		- lock_time: 4 bytes
	
Multiplying non-witness data by 4, this gives a weight of:
	
	// 500 + 172 * num-htlc-outputs weight
	commitment_transaction_weight = 4 * commitment_transaction

	// 224 weight
	witness_weight = witness_header + witness

	overall_weight = 500 + 172 * num-htlc-outputs + 224 weight 

## Expected weight of HTLC-Timeout and HTLC-Success Transactions

The *expected weight* of an HTLC transaction is calculated as follows:

    accepted_htlc_script: 139 bytes
        - OP_DUP: 1 byte
        - OP_HASH160: 1 byte
        - OP_DATA: 1 byte (RIPEMD160(revocationkey) length)
        - revocationkey-hash: 20 bytes
        - OP_EQUAL: 1 byte
        - OP_IF: 1 byte
        - OP_CHECKSIG: 1 byte
        - OP_ELSE: 1 byte
        - OP_DATA: 1 byte (remotekey length)
        - remotekey: 33 bytes
        - OP_SWAP: 1 byte
        - OP_SIZE: 1 byte
        - 32: 2 bytes
        - OP_EQUAL: 1 byte
        - OP_IF: 1 byte
        - OP_HASH160: 1 byte
		- OP_DATA: 1 byte (RIPEMD160(payment_hash) length)
		- RIPEMD160(payment_hash): 20 bytes
        - OP_EQUALVERIFY: 1 byte
        - 2: 1 byte
        - OP_SWAP: 1 byte
		- OP_DATA: 1 byte (localkey length)
		- localkey: 33 bytes
        - 2: 1 byte
        - OP_CHECKMULTISIG: 1 byte
        - OP_ELSE: 1 byte
        - OP_DROP: 1 byte
		- OP_DATA: 1 byte (cltv_expiry length)
		- cltv_expiry: 3 bytes
        - OP_CHECKLOCKTIMEVERIFY: 1 byte
        - OP_DROP: 1 byte
        - OP_CHECKSIG: 1 byte
        - OP_ENDIF: 1 byte
        - OP_ENDIF: 1 byte

    offered_htlc_script: 133 bytes
        - OP_DUP: 1 byte
        - OP_HASH160: 1 byte
        - OP_DATA: 1 byte (RIPEMD160(revocationkey) length)
        - revocationkey-hash: 20 bytes
        - OP_EQUAL: 1 byte
        - OP_IF: 1 byte
        - OP_CHECKSIG: 1 byte
        - OP_ELSE: 1 byte
		- OP_DATA: 1 byte (remotekey length)
		- remotekey: 33 bytes
		- OP_SWAP: 1 byte
		- OP_SIZE: 1 byte
		- OP_DATA: 1 byte (32 length)
		- 32: 1 byte
		- OP_EQUAL: 1 byte
		- OP_NOTIF: 1 byte
		- OP_DROP: 1 byte
		- 2: 1 byte
		- OP_SWAP: 1 byte
		- OP_DATA: 1 byte (localkey length)
		- localkey: 33 bytes
		- 2: 1 byte
		- OP_CHECKMULTISIG: 1 byte
		- OP_ELSE: 1 byte
		- OP_HASH160: 1 byte
		- OP_DATA: 1 byte (RIPEMD160(payment_hash) length)
		- RIPEMD160(payment_hash): 20 bytes
		- OP_EQUALVERIFY: 1 byte
		- OP_CHECKSIG: 1 byte
		- OP_ENDIF: 1 byte
        - OP_ENDIF: 1 byte

    timeout_witness: 285 bytes
		- number_of_witness_elements: 1 byte
		- nil_length: 1 byte
		- sig_alice_length: 1 byte
		- sig_alice: 73 bytes
		- sig_bob_length: 1 byte
		- sig_bob: 73 bytes
		- nil_length: 1 byte
		- witness_script_length: 1 byte
		- witness_script (offered_htlc_script)

    success_witness: 325 bytes
		- number_of_witness_elements: 1 byte
		- nil_length: 1 byte
		- sig_alice_length: 1 byte
		- sig_alice: 73 bytes
		- sig_bob_length: 1 byte
		- sig_bob: 73 bytes
		- preimage_length: 1 byte
		- preimage: 32 bytes
		- witness_script_length: 1 byte
		- witness_script (accepted_htlc_script)

    commitment_input: 41 bytes
		- previous_out_point: 36 bytes
			- hash: 32 bytes
			- index: 4 bytes
		- var_int: 1 byte (script_sig length)
		- script_sig: 0 bytes
		- witness (success_witness or timeout_witness)
		- sequence: 4 bytes

    htlc_output: 43 bytes
		- value: 8 bytes
		- var_int: 1 byte (pk_script length)
		- pk_script (p2wsh): 34 bytes

	htlc_transaction: 
		- version: 4 bytes
		- witness_header <---- part of the witness data
		- count_tx_in: 1 byte
		- tx_in: 41 bytes
			commitment_input
		- count_tx_out: 1 byte
		- tx_out: 43
			htlc_output
		- lock_time: 4 bytes

Multiplying non-witness data by 4, this gives a weight of 376.  Adding
the witness data for each case (285 + 2 for HTLC-timeout, 325 + 2 for
HTLC-success) gives a weight of:

	663 (HTLC-timeout)
	703 (HTLC-success)

# Appendix B: Funding Transaction Test Vectors

In the following:
 - we assume that *local* is the funder
 - private keys are displayed as 32 bytes plus a trailing 1 (bitcoin's convention for "compressed" private keys, i.e. keys for which the public key is compressed)
 - transaction signatures are all deterministic, using RFC6979 (using HMAC-SHA256)

The input for the funding transaction was created using a test chain
with the following first two blocks, the second one with a spendable
coinbase (note that such a P2PKH input is inadvisable as detailed in [BOLT #2](02-peer-protocol.md#the-funding_created-message), but provides the simplest example):

    Block 0 (genesis): 0100000000000000000000000000000000000000000000000000000000000000000000003ba3edfd7a7b12b27ac72c3e67768f617fc81bc3888a51323a9fb8aa4b1e5e4adae5494dffff7f20020000000101000000010000000000000000000000000000000000000000000000000000000000000000ffffffff4d04ffff001d0104455468652054696d65732030332f4a616e2f32303039204368616e63656c6c6f72206f6e206272696e6b206f66207365636f6e64206261696c6f757420666f722062616e6b73ffffffff0100f2052a01000000434104678afdb0fe5548271967f1a67130b7105cd6a828e03909a67962e0ea1f61deb649f6bc3f4cef38c4f35504e51ec112de5c384df7ba0b8d578a4c702b6bf11d5fac00000000
    Block 1: 0000002006226e46111a0b59caaf126043eb5bbf28c34f3a5e332a1fc7b2b73cf188910fadbb20ea41a8423ea937e76e8151636bf6093b70eaff942930d20576600521fdc30f9858ffff7f20000000000101000000010000000000000000000000000000000000000000000000000000000000000000ffffffff03510101ffffffff0100f2052a010000001976a9143ca33c2e4446f4a305f23c80df8ad1afdcf652f988ac00000000
    Block 1 coinbase transaction: 01000000010000000000000000000000000000000000000000000000000000000000000000ffffffff03510101ffffffff0100f2052a010000001976a9143ca33c2e4446f4a305f23c80df8ad1afdcf652f988ac00000000
    Block 1 coinbase privkey: 6bd078650fcee8444e4e09825227b801a1ca928debb750eb36e6d56124bb20e801
    # privkey in base58: cRCH7YNcarfvaiY1GWUKQrRGmoezvfAiqHtdRvxe16shzbd7LDMz
    # pubkey in base68: mm3aPLSv9fBrbS68JzurAMp4xGoddJ6pSf

The funding transaction is paid to the following keys:

    local_funding_pubkey: 023da092f6980e58d2c037173180e9a465476026ee50f96695963e8efe436f54eb
    remote_funding_pubkey: 030e9f7b623d2ccc7c9bd44d66d5ce21ce504c0acf6385a132cec6d3c39fa711c1
    # funding witness script = 5221023da092f6980e58d2c037173180e9a465476026ee50f96695963e8efe436f54eb21030e9f7b623d2ccc7c9bd44d66d5ce21ce504c0acf6385a132cec6d3c39fa711c152ae

The funding transaction has a single input, and a change output (order
determined by BIP69 in this case):

    input txid: adbb20ea41a8423ea937e76e8151636bf6093b70eaff942930d20576600521fd
    input index: 0
    input satoshis: 5000000000
    funding satoshis: 10000000
    # funding witness script = 5221023da092f6980e58d2c037173180e9a465476026ee50f96695963e8efe436f54eb21030e9f7b623d2ccc7c9bd44d66d5ce21ce504c0acf6385a132cec6d3c39fa711c152ae
    # feerate_per_kw: 15000
    change satoshis: 4989986080
    funding output: 0

The resulting funding transaction is:

    funding tx: 0200000001adbb20ea41a8423ea937e76e8151636bf6093b70eaff942930d20576600521fd000000006b48304502210090587b6201e166ad6af0227d3036a9454223d49a1f11839c1a362184340ef0240220577f7cd5cca78719405cbf1de7414ac027f0239ef6e214c90fcaab0454d84b3b012103535b32d5eb0a6ed0982a0479bbadc9868d9836f6ba94dd5a63be16d875069184ffffffff028096980000000000220020c015c4a6be010e21657068fc2e6a9d02b27ebe4d490a25846f7237f104d1a3cd20256d29010000001600143ca33c2e4446f4a305f23c80df8ad1afdcf652f900000000
    # txid: 8984484a580b825b9972d7adb15050b3ab624ccd731946b3eeddb92f4e7ef6be

# Appendix C: Commitment and HTLC Transaction Test Vectors

In the following:
 - we consider *local* transactions, which implies that all payments to *local* are delayed
 - we assume that *local* is the funder
 - private keys are displayed as 32 bytes plus a trailing 1 (bitcoin's convention for "compressed" private keys, i.e. keys for which the public key is compressed)
 - transaction signatures are all deterministic, using RFC6979 (using HMAC-SHA256)

We start by defining common basic parameters for each test vector: the
HTLCs are not used for the first "simple commitment tx with no HTLCs" test.  
(note: *payment_preimage_hash* below value is ripemd of *preimage*.)

    funding_tx_id: 8984484a580b825b9972d7adb15050b3ab624ccd731946b3eeddb92f4e7ef6be
    funding_output_index: 0
    funding_amount_satoshi: 10000000
    commitment_number: 42
    local_delay: 144
    local_dust_limit_satoshi: 546
    htlc 0 direction: remote->local
    htlc 0 amount_msat: 1000000
    htlc 0 expiry: 500
    htlc 0 payment_preimage_hash: b8bcb07f6344b42ab04250c86a6e8b75d3fdbbc6 (preimage: 0000000000000000000000000000000000000000000000000000000000000000)
    htlc 1 direction: remote->local
    htlc 1 amount_msat: 2000000
    htlc 1 expiry: 501
    htlc 1 payment_preimage_hash: 4b6b2e5444c2639cc0fb7bcea5afba3f3cdce239 (preimage: 0101010101010101010101010101010101010101010101010101010101010101)
    htlc 2 direction: local->remote
    htlc 2 amount_msat: 2000000
    htlc 2 expiry: 502
    htlc 2 payment_preimage: 0202020202020202020202020202020202020202020202020202020202020202
    htlc 3 direction: local->remote
    htlc 3 amount_msat: 3000000
    htlc 3 expiry: 503
    htlc 3 payment_preimage: 0303030303030303030303030303030303030303030303030303030303030303
    htlc 4 direction: remote->local
    htlc 4 amount_msat: 4000000
    htlc 4 expiry: 504
    htlc 4 payment_preimage_hash: 8a486ff2e31d6158bf39e2608864d63fefd09d5b (preimage: 0404040404040404040404040404040404040404040404040404040404040404)

<!-- We derive the test vector values as per Key Derivation, though it's not
     required for this test.  They're included here for completeness and
	 in case someone wants to reproduce the test vectors themselves:

INTERNAL: remote_funding_privkey: 1552dfba4f6cf29a62a0af13c8d6981d36d0ef8d61ba10fb0fe90da7634d7e1301
INTERNAL: local_payment_basepoint_secret: 111111111111111111111111111111111111111111111111111111111111111101
INTERNAL: remote_revocation_basepoint_secret: 222222222222222222222222222222222222222222222222222222222222222201
INTERNAL: local_delayed_payment_basepoint_secret: 333333333333333333333333333333333333333333333333333333333333333301
INTERNAL: remote_payment_basepoint_secret: 444444444444444444444444444444444444444444444444444444444444444401
x_local_per_commitment_secret: 1f1e1d1c1b1a191817161514131211100f0e0d0c0b0a0908070605040302010001
# From remote_revocation_basepoint_secret
INTERNAL: remote_revocation_basepoint: 02466d7fcae563e5cb09a0d1870bb580344804617879a14949cf22285f1bae3f27
# From local_delayed_payment_basepoint_secret
INTERNAL: local_delayed_payment_basepoint: 023c72addb4fdf09af94f0c94d7fe92a386a7e70cf8a1d85916386bb2535c7b1b1
INTERNAL: local_per_commitment_point: 025f7117a78150fe2ef97db7cfc83bd57b2e2c0d0dd25eaf467a4a1c2a45ce1486
INTERNAL: remote_secretkey: 8deba327a7cc6d638ab0eb025770400a6184afcba6713c210d8d10e199ff2fda01
# From local_delayed_payment_basepoint_secret, local_per_commitment_point and local_delayed_payment_basepoint
INTERNAL: local_delayed_secretkey: adf3464ce9c2f230fd2582fda4c6965e4993ca5524e8c9580e3df0cf226981ad01
-->

Here are the points used to derive the obscuring factor for the commitment number:

    local_payment_basepoint: 034f355bdcb7cc0af728ef3cceb9615d90684bb5b2ca5f859ab0f0b704075871aa
    remote_payment_basepoint: 032c0b7cf95324a07d05398b240174dc0c2be444d96b159aa6c7f7b1e668680991
    # obscured commitment transaction number = 0x2bb038521914 ^ 42

And here are the keys needed to create the transactions:

    local_funding_privkey: 30ff4956bbdd3222d44cc5e8a1261dab1e07957bdac5ae88fe3261ef321f374901
    local_funding_pubkey: 023da092f6980e58d2c037173180e9a465476026ee50f96695963e8efe436f54eb
    remote_funding_pubkey: 030e9f7b623d2ccc7c9bd44d66d5ce21ce504c0acf6385a132cec6d3c39fa711c1
    local_secretkey: bb13b121cdc357cd2e608b0aea294afca36e2b34cf958e2e6451a2f27469449101
    localkey: 030d417a46946384f88d5f3337267c5e579765875dc4daca813e21734b140639e7
    remotekey: 0394854aa6eab5b2a8122cc726e9dded053a2184d88256816826d6231c068d4a5b
    local_delayedkey: 03fd5960528dc152014952efdb702a88f71e3c1653b2314431701ec77e57fde83c
    local_revocation_key: 0212a140cd0c6539d07cd08dfe09984dec3251ea808b892efeac3ede9402bf2b19
    # funding wscript = 5221023da092f6980e58d2c037173180e9a465476026ee50f96695963e8efe436f54eb21030e9f7b623d2ccc7c9bd44d66d5ce21ce504c0acf6385a132cec6d3c39fa711c152ae

And here are the test vectors themselves:

    name: simple commitment tx with no HTLCs
    to_local_msat: 7000000000
    to_remote_msat: 3000000000
    local_feerate_per_kw: 15000
    # base commitment transaction fee = 10860
    # actual commitment transaction fee = 10860
    # to_local amount 6989140 wscript 63210212a140cd0c6539d07cd08dfe09984dec3251ea808b892efeac3ede9402bf2b1967029000b2752103fd5960528dc152014952efdb702a88f71e3c1653b2314431701ec77e57fde83c68ac
    # to_remote amount 3000000 P2WPKH(0394854aa6eab5b2a8122cc726e9dded053a2184d88256816826d6231c068d4a5b)
    remote_signature = 3045022100f51d2e566a70ba740fc5d8c0f07b9b93d2ed741c3c0860c613173de7d39e7968022041376d520e9c0e1ad52248ddf4b22e12be8763007df977253ef45a4ca3bdb7c0
    # local_signature = 3044022051b75c73198c6deee1a875871c3961832909acd297c6b908d59e3319e5185a46022055c419379c5051a78d00dbbce11b5b664a0c22815fbcc6fcef6b1937c3836939
    output commit_tx: 02000000000101bef67e4e2fb9ddeeb3461973cd4c62abb35050b1add772995b820b584a488489000000000038b02b8002c0c62d0000000000160014ccf1af2f2aabee14bb40fa3851ab2301de84311054a56a00000000002200204adb4e2f00643db396dd120d4e7dc17625f5f2c11a40d857accc862d6b7dd80e0400473044022051b75c73198c6deee1a875871c3961832909acd297c6b908d59e3319e5185a46022055c419379c5051a78d00dbbce11b5b664a0c22815fbcc6fcef6b1937c383693901483045022100f51d2e566a70ba740fc5d8c0f07b9b93d2ed741c3c0860c613173de7d39e7968022041376d520e9c0e1ad52248ddf4b22e12be8763007df977253ef45a4ca3bdb7c001475221023da092f6980e58d2c037173180e9a465476026ee50f96695963e8efe436f54eb21030e9f7b623d2ccc7c9bd44d66d5ce21ce504c0acf6385a132cec6d3c39fa711c152ae3e195220
    num_htlcs: 0

    name: commitment tx with all 5 HTLCs untrimmed (minimum feerate)
    to_local_msat: 6988000000
    to_remote_msat: 3000000000
    local_feerate_per_kw: 0
    # base commitment transaction fee = 0
    # actual commitment transaction fee = 0
    # HTLC 2 offered amount 2000 wscript 76a91414011f7254d96b819c76986c277d115efce6f7b58763ac67210394854aa6eab5b2a8122cc726e9dded053a2184d88256816826d6231c068d4a5b7c820120876475527c21030d417a46946384f88d5f3337267c5e579765875dc4daca813e21734b140639e752ae67a914b43e1b38138a41b37f7cd9a1d274bc63e3a9b5d188ac6868
    # HTLC 3 offered amount 3000 wscript 76a91414011f7254d96b819c76986c277d115efce6f7b58763ac67210394854aa6eab5b2a8122cc726e9dded053a2184d88256816826d6231c068d4a5b7c820120876475527c21030d417a46946384f88d5f3337267c5e579765875dc4daca813e21734b140639e752ae67a9148a486ff2e31d6158bf39e2608864d63fefd09d5b88ac6868
    # HTLC 0 received amount 1000 wscript 76a91414011f7254d96b819c76986c277d115efce6f7b58763ac67210394854aa6eab5b2a8122cc726e9dded053a2184d88256816826d6231c068d4a5b7c8201208763a914b8bcb07f6344b42ab04250c86a6e8b75d3fdbbc688527c21030d417a46946384f88d5f3337267c5e579765875dc4daca813e21734b140639e752ae677502f401b175ac6868
    # HTLC 1 received amount 2000 wscript 76a91414011f7254d96b819c76986c277d115efce6f7b58763ac67210394854aa6eab5b2a8122cc726e9dded053a2184d88256816826d6231c068d4a5b7c8201208763a9144b6b2e5444c2639cc0fb7bcea5afba3f3cdce23988527c21030d417a46946384f88d5f3337267c5e579765875dc4daca813e21734b140639e752ae677502f501b175ac6868
    # HTLC 4 received amount 4000 wscript 76a91414011f7254d96b819c76986c277d115efce6f7b58763ac67210394854aa6eab5b2a8122cc726e9dded053a2184d88256816826d6231c068d4a5b7c8201208763a91418bc1a114ccf9c052d3d23e28d3b0a9d1227434288527c21030d417a46946384f88d5f3337267c5e579765875dc4daca813e21734b140639e752ae677502f801b175ac6868
    # to_local amount 6988000 wscript 63210212a140cd0c6539d07cd08dfe09984dec3251ea808b892efeac3ede9402bf2b1967029000b2752103fd5960528dc152014952efdb702a88f71e3c1653b2314431701ec77e57fde83c68ac
    # to_remote amount 3000000 P2WPKH(0394854aa6eab5b2a8122cc726e9dded053a2184d88256816826d6231c068d4a5b)
    remote_signature = 304402204fd4928835db1ccdfc40f5c78ce9bd65249b16348df81f0c44328dcdefc97d630220194d3869c38bc732dd87d13d2958015e2fc16829e74cd4377f84d215c0b70606
    # local_signature = 30440220275b0c325a5e9355650dc30c0eccfbc7efb23987c24b556b9dfdd40effca18d202206caceb2c067836c51f296740c7ae807ffcbfbf1dd3a0d56b6de9a5b247985f06
    output commit_tx: 02000000000101bef67e4e2fb9ddeeb3461973cd4c62abb35050b1add772995b820b584a488489000000000038b02b8007e80300000000000022002052bfef0479d7b293c27e0f1eb294bea154c63a3294ef092c19af51409bce0e2ad007000000000000220020403d394747cae42e98ff01734ad5c08f82ba123d3d9a620abda88989651e2ab5d007000000000000220020748eba944fedc8827f6b06bc44678f93c0f9e6078b35c6331ed31e75f8ce0c2db80b000000000000220020c20b5d1f8584fd90443e7b7b720136174fa4b9333c261d04dbbd012635c0f419a00f0000000000002200208c48d15160397c9731df9bc3b236656efb6665fbfe92b4a6878e88a499f741c4c0c62d0000000000160014ccf1af2f2aabee14bb40fa3851ab2301de843110e0a06a00000000002200204adb4e2f00643db396dd120d4e7dc17625f5f2c11a40d857accc862d6b7dd80e04004730440220275b0c325a5e9355650dc30c0eccfbc7efb23987c24b556b9dfdd40effca18d202206caceb2c067836c51f296740c7ae807ffcbfbf1dd3a0d56b6de9a5b247985f060147304402204fd4928835db1ccdfc40f5c78ce9bd65249b16348df81f0c44328dcdefc97d630220194d3869c38bc732dd87d13d2958015e2fc16829e74cd4377f84d215c0b7060601475221023da092f6980e58d2c037173180e9a465476026ee50f96695963e8efe436f54eb21030e9f7b623d2ccc7c9bd44d66d5ce21ce504c0acf6385a132cec6d3c39fa711c152ae3e195220
    num_htlcs: 5
    # signature for output 0 (HTLC 0)
    remote_htlc_signature = 304402206a6e59f18764a5bf8d4fa45eebc591566689441229c918b480fb2af8cc6a4aeb02205248f273be447684b33e3c8d1d85a8e0ca9fa0bae9ae33f0527ada9c162919a6
    # signature for output 1 (HTLC 2)
    remote_htlc_signature = 3045022100d5275b3619953cb0c3b5aa577f04bc512380e60fa551762ce3d7a1bb7401cff9022037237ab0dac3fe100cde094e82e2bed9ba0ed1bb40154b48e56aa70f259e608b
    # signature for output 2 (HTLC 1)
    remote_htlc_signature = 304402201b63ec807771baf4fdff523c644080de17f1da478989308ad13a58b51db91d360220568939d38c9ce295adba15665fa68f51d967e8ed14a007b751540a80b325f202
    # signature for output 3 (HTLC 3)
    remote_htlc_signature = 3045022100daee1808f9861b6c3ecd14f7b707eca02dd6bdfc714ba2f33bc8cdba507bb182022026654bf8863af77d74f51f4e0b62d461a019561bb12acb120d3f7195d148a554
    # signature for output 4 (HTLC 4)
    remote_htlc_signature = 304402207e0410e45454b0978a623f36a10626ef17b27d9ad44e2760f98cfa3efb37924f0220220bd8acd43ecaa916a80bd4f919c495a2c58982ce7c8625153f8596692a801d
    # local_signature = 304402207cb324fa0de88f452ffa9389678127ebcf4cabe1dd848b8e076c1a1962bf34720220116ed922b12311bd602d67e60d2529917f21c5b82f25ff6506c0f87886b4dfd5
    output htlc_success_tx 0: 020000000001018154ecccf11a5fb56c39654c4deb4d2296f83c69268280b94d021370c94e219700000000000000000001e8030000000000002200204adb4e2f00643db396dd120d4e7dc17625f5f2c11a40d857accc862d6b7dd80e050047304402206a6e59f18764a5bf8d4fa45eebc591566689441229c918b480fb2af8cc6a4aeb02205248f273be447684b33e3c8d1d85a8e0ca9fa0bae9ae33f0527ada9c162919a60147304402207cb324fa0de88f452ffa9389678127ebcf4cabe1dd848b8e076c1a1962bf34720220116ed922b12311bd602d67e60d2529917f21c5b82f25ff6506c0f87886b4dfd5012000000000000000000000000000000000000000000000000000000000000000008a76a91414011f7254d96b819c76986c277d115efce6f7b58763ac67210394854aa6eab5b2a8122cc726e9dded053a2184d88256816826d6231c068d4a5b7c8201208763a914b8bcb07f6344b42ab04250c86a6e8b75d3fdbbc688527c21030d417a46946384f88d5f3337267c5e579765875dc4daca813e21734b140639e752ae677502f401b175ac686800000000
    # local_signature = 3045022100c89172099507ff50f4c925e6c5150e871fb6e83dd73ff9fbb72f6ce829a9633f02203a63821d9162e99f9be712a68f9e589483994feae2661e4546cd5b6cec007be5
    output htlc_timeout_tx 2: 020000000001018154ecccf11a5fb56c39654c4deb4d2296f83c69268280b94d021370c94e219701000000000000000001d0070000000000002200204adb4e2f00643db396dd120d4e7dc17625f5f2c11a40d857accc862d6b7dd80e0500483045022100d5275b3619953cb0c3b5aa577f04bc512380e60fa551762ce3d7a1bb7401cff9022037237ab0dac3fe100cde094e82e2bed9ba0ed1bb40154b48e56aa70f259e608b01483045022100c89172099507ff50f4c925e6c5150e871fb6e83dd73ff9fbb72f6ce829a9633f02203a63821d9162e99f9be712a68f9e589483994feae2661e4546cd5b6cec007be501008576a91414011f7254d96b819c76986c277d115efce6f7b58763ac67210394854aa6eab5b2a8122cc726e9dded053a2184d88256816826d6231c068d4a5b7c820120876475527c21030d417a46946384f88d5f3337267c5e579765875dc4daca813e21734b140639e752ae67a914b43e1b38138a41b37f7cd9a1d274bc63e3a9b5d188ac6868f6010000
    # local_signature = 3045022100def389deab09cee69eaa1ec14d9428770e45bcbe9feb46468ecf481371165c2f022015d2e3c46600b2ebba8dcc899768874cc6851fd1ecb3fffd15db1cc3de7e10da
    output htlc_success_tx 1: 020000000001018154ecccf11a5fb56c39654c4deb4d2296f83c69268280b94d021370c94e219702000000000000000001d0070000000000002200204adb4e2f00643db396dd120d4e7dc17625f5f2c11a40d857accc862d6b7dd80e050047304402201b63ec807771baf4fdff523c644080de17f1da478989308ad13a58b51db91d360220568939d38c9ce295adba15665fa68f51d967e8ed14a007b751540a80b325f20201483045022100def389deab09cee69eaa1ec14d9428770e45bcbe9feb46468ecf481371165c2f022015d2e3c46600b2ebba8dcc899768874cc6851fd1ecb3fffd15db1cc3de7e10da012001010101010101010101010101010101010101010101010101010101010101018a76a91414011f7254d96b819c76986c277d115efce6f7b58763ac67210394854aa6eab5b2a8122cc726e9dded053a2184d88256816826d6231c068d4a5b7c8201208763a9144b6b2e5444c2639cc0fb7bcea5afba3f3cdce23988527c21030d417a46946384f88d5f3337267c5e579765875dc4daca813e21734b140639e752ae677502f501b175ac686800000000
    # local_signature = 30440220643aacb19bbb72bd2b635bc3f7375481f5981bace78cdd8319b2988ffcc6704202203d27784ec8ad51ed3bd517a05525a5139bb0b755dd719e0054332d186ac08727
    output htlc_timeout_tx 3: 020000000001018154ecccf11a5fb56c39654c4deb4d2296f83c69268280b94d021370c94e219703000000000000000001b80b0000000000002200204adb4e2f00643db396dd120d4e7dc17625f5f2c11a40d857accc862d6b7dd80e0500483045022100daee1808f9861b6c3ecd14f7b707eca02dd6bdfc714ba2f33bc8cdba507bb182022026654bf8863af77d74f51f4e0b62d461a019561bb12acb120d3f7195d148a554014730440220643aacb19bbb72bd2b635bc3f7375481f5981bace78cdd8319b2988ffcc6704202203d27784ec8ad51ed3bd517a05525a5139bb0b755dd719e0054332d186ac0872701008576a91414011f7254d96b819c76986c277d115efce6f7b58763ac67210394854aa6eab5b2a8122cc726e9dded053a2184d88256816826d6231c068d4a5b7c820120876475527c21030d417a46946384f88d5f3337267c5e579765875dc4daca813e21734b140639e752ae67a9148a486ff2e31d6158bf39e2608864d63fefd09d5b88ac6868f7010000
    # local_signature = 30440220549e80b4496803cbc4a1d09d46df50109f546d43fbbf86cd90b174b1484acd5402205f12a4f995cb9bded597eabfee195a285986aa6d93ae5bb72507ebc6a4e2349e
    output htlc_success_tx 4: 020000000001018154ecccf11a5fb56c39654c4deb4d2296f83c69268280b94d021370c94e219704000000000000000001a00f0000000000002200204adb4e2f00643db396dd120d4e7dc17625f5f2c11a40d857accc862d6b7dd80e050047304402207e0410e45454b0978a623f36a10626ef17b27d9ad44e2760f98cfa3efb37924f0220220bd8acd43ecaa916a80bd4f919c495a2c58982ce7c8625153f8596692a801d014730440220549e80b4496803cbc4a1d09d46df50109f546d43fbbf86cd90b174b1484acd5402205f12a4f995cb9bded597eabfee195a285986aa6d93ae5bb72507ebc6a4e2349e012004040404040404040404040404040404040404040404040404040404040404048a76a91414011f7254d96b819c76986c277d115efce6f7b58763ac67210394854aa6eab5b2a8122cc726e9dded053a2184d88256816826d6231c068d4a5b7c8201208763a91418bc1a114ccf9c052d3d23e28d3b0a9d1227434288527c21030d417a46946384f88d5f3337267c5e579765875dc4daca813e21734b140639e752ae677502f801b175ac686800000000

    name: commitment tx with 7 outputs untrimmed (maximum feerate)
    to_local_msat: 6988000000
    to_remote_msat: 3000000000
    local_feerate_per_kw: 647
    # base commitment transaction fee = 1024
    # actual commitment transaction fee = 1024
    # HTLC 2 offered amount 2000 wscript 76a91414011f7254d96b819c76986c277d115efce6f7b58763ac67210394854aa6eab5b2a8122cc726e9dded053a2184d88256816826d6231c068d4a5b7c820120876475527c21030d417a46946384f88d5f3337267c5e579765875dc4daca813e21734b140639e752ae67a914b43e1b38138a41b37f7cd9a1d274bc63e3a9b5d188ac6868
    # HTLC 3 offered amount 3000 wscript 76a91414011f7254d96b819c76986c277d115efce6f7b58763ac67210394854aa6eab5b2a8122cc726e9dded053a2184d88256816826d6231c068d4a5b7c820120876475527c21030d417a46946384f88d5f3337267c5e579765875dc4daca813e21734b140639e752ae67a9148a486ff2e31d6158bf39e2608864d63fefd09d5b88ac6868
    # HTLC 0 received amount 1000 wscript 76a91414011f7254d96b819c76986c277d115efce6f7b58763ac67210394854aa6eab5b2a8122cc726e9dded053a2184d88256816826d6231c068d4a5b7c8201208763a914b8bcb07f6344b42ab04250c86a6e8b75d3fdbbc688527c21030d417a46946384f88d5f3337267c5e579765875dc4daca813e21734b140639e752ae677502f401b175ac6868
    # HTLC 1 received amount 2000 wscript 76a91414011f7254d96b819c76986c277d115efce6f7b58763ac67210394854aa6eab5b2a8122cc726e9dded053a2184d88256816826d6231c068d4a5b7c8201208763a9144b6b2e5444c2639cc0fb7bcea5afba3f3cdce23988527c21030d417a46946384f88d5f3337267c5e579765875dc4daca813e21734b140639e752ae677502f501b175ac6868
    # HTLC 4 received amount 4000 wscript 76a91414011f7254d96b819c76986c277d115efce6f7b58763ac67210394854aa6eab5b2a8122cc726e9dded053a2184d88256816826d6231c068d4a5b7c8201208763a91418bc1a114ccf9c052d3d23e28d3b0a9d1227434288527c21030d417a46946384f88d5f3337267c5e579765875dc4daca813e21734b140639e752ae677502f801b175ac6868
    # to_local amount 6986976 wscript 63210212a140cd0c6539d07cd08dfe09984dec3251ea808b892efeac3ede9402bf2b1967029000b2752103fd5960528dc152014952efdb702a88f71e3c1653b2314431701ec77e57fde83c68ac
    # to_remote amount 3000000 P2WPKH(0394854aa6eab5b2a8122cc726e9dded053a2184d88256816826d6231c068d4a5b)
    remote_signature = 3045022100a5c01383d3ec646d97e40f44318d49def817fcd61a0ef18008a665b3e151785502203e648efddd5838981ef55ec954be69c4a652d021e6081a100d034de366815e9b
    # local_signature = 304502210094bfd8f5572ac0157ec76a9551b6c5216a4538c07cd13a51af4a54cb26fa14320220768efce8ce6f4a5efac875142ff19237c011343670adf9c7ac69704a120d1163
    output commit_tx: 02000000000101bef67e4e2fb9ddeeb3461973cd4c62abb35050b1add772995b820b584a488489000000000038b02b8007e80300000000000022002052bfef0479d7b293c27e0f1eb294bea154c63a3294ef092c19af51409bce0e2ad007000000000000220020403d394747cae42e98ff01734ad5c08f82ba123d3d9a620abda88989651e2ab5d007000000000000220020748eba944fedc8827f6b06bc44678f93c0f9e6078b35c6331ed31e75f8ce0c2db80b000000000000220020c20b5d1f8584fd90443e7b7b720136174fa4b9333c261d04dbbd012635c0f419a00f0000000000002200208c48d15160397c9731df9bc3b236656efb6665fbfe92b4a6878e88a499f741c4c0c62d0000000000160014ccf1af2f2aabee14bb40fa3851ab2301de843110e09c6a00000000002200204adb4e2f00643db396dd120d4e7dc17625f5f2c11a40d857accc862d6b7dd80e040048304502210094bfd8f5572ac0157ec76a9551b6c5216a4538c07cd13a51af4a54cb26fa14320220768efce8ce6f4a5efac875142ff19237c011343670adf9c7ac69704a120d116301483045022100a5c01383d3ec646d97e40f44318d49def817fcd61a0ef18008a665b3e151785502203e648efddd5838981ef55ec954be69c4a652d021e6081a100d034de366815e9b01475221023da092f6980e58d2c037173180e9a465476026ee50f96695963e8efe436f54eb21030e9f7b623d2ccc7c9bd44d66d5ce21ce504c0acf6385a132cec6d3c39fa711c152ae3e195220
    num_htlcs: 5
    # signature for output 0 (HTLC 0)
    remote_htlc_signature = 30440220385a5afe75632f50128cbb029ee95c80156b5b4744beddc729ad339c9ca432c802202ba5f48550cad3379ac75b9b4fedb86a35baa6947f16ba5037fb8b11ab343740
    # signature for output 1 (HTLC 2)
    remote_htlc_signature = 304402207ceb6678d4db33d2401fdc409959e57c16a6cb97a30261d9c61f29b8c58d34b90220084b4a17b4ca0e86f2d798b3698ca52de5621f2ce86f80bed79afa66874511b0
    # signature for output 2 (HTLC 1)
    remote_htlc_signature = 304402206a401b29a0dff0d18ec903502c13d83e7ec019450113f4a7655a4ce40d1f65ba0220217723a084e727b6ca0cc8b6c69c014a7e4a01fcdcba3e3993f462a3c574d833
    # signature for output 3 (HTLC 3)
    remote_htlc_signature = 30450221009b1c987ba599ee3bde1dbca776b85481d70a78b681a8d84206723e2795c7cac002207aac84ad910f8598c4d1c0ea2e3399cf6627a4e3e90131315bc9f038451ce39d
    # signature for output 4 (HTLC 4)
    remote_htlc_signature = 3045022100cc28030b59f0914f45b84caa983b6f8effa900c952310708c2b5b00781117022022027ba2ccdf94d03c6d48b327f183f6e28c8a214d089b9227f94ac4f85315274f0
    # local_signature = 304402205999590b8a79fa346e003a68fd40366397119b2b0cdf37b149968d6bc6fbcc4702202b1e1fb5ab7864931caed4e732c359e0fe3d86a548b557be2246efb1708d579a
    output htlc_success_tx 0: 020000000001018323148ce2419f21ca3d6780053747715832e18ac780931a514b187768882bb60000000000000000000122020000000000002200204adb4e2f00643db396dd120d4e7dc17625f5f2c11a40d857accc862d6b7dd80e05004730440220385a5afe75632f50128cbb029ee95c80156b5b4744beddc729ad339c9ca432c802202ba5f48550cad3379ac75b9b4fedb86a35baa6947f16ba5037fb8b11ab3437400147304402205999590b8a79fa346e003a68fd40366397119b2b0cdf37b149968d6bc6fbcc4702202b1e1fb5ab7864931caed4e732c359e0fe3d86a548b557be2246efb1708d579a012000000000000000000000000000000000000000000000000000000000000000008a76a91414011f7254d96b819c76986c277d115efce6f7b58763ac67210394854aa6eab5b2a8122cc726e9dded053a2184d88256816826d6231c068d4a5b7c8201208763a914b8bcb07f6344b42ab04250c86a6e8b75d3fdbbc688527c21030d417a46946384f88d5f3337267c5e579765875dc4daca813e21734b140639e752ae677502f401b175ac686800000000
    # local_signature = 304402207ff03eb0127fc7c6cae49cc29e2a586b98d1e8969cf4a17dfa50b9c2647720b902205e2ecfda2252956c0ca32f175080e75e4e390e433feb1f8ce9f2ba55648a1dac
    output htlc_timeout_tx 2: 020000000001018323148ce2419f21ca3d6780053747715832e18ac780931a514b187768882bb60100000000000000000124060000000000002200204adb4e2f00643db396dd120d4e7dc17625f5f2c11a40d857accc862d6b7dd80e050047304402207ceb6678d4db33d2401fdc409959e57c16a6cb97a30261d9c61f29b8c58d34b90220084b4a17b4ca0e86f2d798b3698ca52de5621f2ce86f80bed79afa66874511b00147304402207ff03eb0127fc7c6cae49cc29e2a586b98d1e8969cf4a17dfa50b9c2647720b902205e2ecfda2252956c0ca32f175080e75e4e390e433feb1f8ce9f2ba55648a1dac01008576a91414011f7254d96b819c76986c277d115efce6f7b58763ac67210394854aa6eab5b2a8122cc726e9dded053a2184d88256816826d6231c068d4a5b7c820120876475527c21030d417a46946384f88d5f3337267c5e579765875dc4daca813e21734b140639e752ae67a914b43e1b38138a41b37f7cd9a1d274bc63e3a9b5d188ac6868f6010000
    # local_signature = 3045022100d50d067ca625d54e62df533a8f9291736678d0b86c28a61bb2a80cf42e702d6e02202373dde7e00218eacdafb9415fe0e1071beec1857d1af3c6a201a44cbc47c877
    output htlc_success_tx 1: 020000000001018323148ce2419f21ca3d6780053747715832e18ac780931a514b187768882bb6020000000000000000010a060000000000002200204adb4e2f00643db396dd120d4e7dc17625f5f2c11a40d857accc862d6b7dd80e050047304402206a401b29a0dff0d18ec903502c13d83e7ec019450113f4a7655a4ce40d1f65ba0220217723a084e727b6ca0cc8b6c69c014a7e4a01fcdcba3e3993f462a3c574d83301483045022100d50d067ca625d54e62df533a8f9291736678d0b86c28a61bb2a80cf42e702d6e02202373dde7e00218eacdafb9415fe0e1071beec1857d1af3c6a201a44cbc47c877012001010101010101010101010101010101010101010101010101010101010101018a76a91414011f7254d96b819c76986c277d115efce6f7b58763ac67210394854aa6eab5b2a8122cc726e9dded053a2184d88256816826d6231c068d4a5b7c8201208763a9144b6b2e5444c2639cc0fb7bcea5afba3f3cdce23988527c21030d417a46946384f88d5f3337267c5e579765875dc4daca813e21734b140639e752ae677502f501b175ac686800000000
    # local_signature = 3045022100db9dc65291077a52728c622987e9895b7241d4394d6dcb916d7600a3e8728c22022036ee3ee717ba0bb5c45ee84bc7bbf85c0f90f26ae4e4a25a6b4241afa8a3f1cb
    output htlc_timeout_tx 3: 020000000001018323148ce2419f21ca3d6780053747715832e18ac780931a514b187768882bb6030000000000000000010c0a0000000000002200204adb4e2f00643db396dd120d4e7dc17625f5f2c11a40d857accc862d6b7dd80e05004830450221009b1c987ba599ee3bde1dbca776b85481d70a78b681a8d84206723e2795c7cac002207aac84ad910f8598c4d1c0ea2e3399cf6627a4e3e90131315bc9f038451ce39d01483045022100db9dc65291077a52728c622987e9895b7241d4394d6dcb916d7600a3e8728c22022036ee3ee717ba0bb5c45ee84bc7bbf85c0f90f26ae4e4a25a6b4241afa8a3f1cb01008576a91414011f7254d96b819c76986c277d115efce6f7b58763ac67210394854aa6eab5b2a8122cc726e9dded053a2184d88256816826d6231c068d4a5b7c820120876475527c21030d417a46946384f88d5f3337267c5e579765875dc4daca813e21734b140639e752ae67a9148a486ff2e31d6158bf39e2608864d63fefd09d5b88ac6868f7010000
    # local_signature = 304402202d1a3c0d31200265d2a2def2753ead4959ae20b4083e19553acfffa5dfab60bf022020ede134149504e15b88ab261a066de49848411e15e70f9e6a5462aec2949f8f
    output htlc_success_tx 4: 020000000001018323148ce2419f21ca3d6780053747715832e18ac780931a514b187768882bb604000000000000000001da0d0000000000002200204adb4e2f00643db396dd120d4e7dc17625f5f2c11a40d857accc862d6b7dd80e0500483045022100cc28030b59f0914f45b84caa983b6f8effa900c952310708c2b5b00781117022022027ba2ccdf94d03c6d48b327f183f6e28c8a214d089b9227f94ac4f85315274f00147304402202d1a3c0d31200265d2a2def2753ead4959ae20b4083e19553acfffa5dfab60bf022020ede134149504e15b88ab261a066de49848411e15e70f9e6a5462aec2949f8f012004040404040404040404040404040404040404040404040404040404040404048a76a91414011f7254d96b819c76986c277d115efce6f7b58763ac67210394854aa6eab5b2a8122cc726e9dded053a2184d88256816826d6231c068d4a5b7c8201208763a91418bc1a114ccf9c052d3d23e28d3b0a9d1227434288527c21030d417a46946384f88d5f3337267c5e579765875dc4daca813e21734b140639e752ae677502f801b175ac686800000000

    name: commitment tx with 6 outputs untrimmed (minimum feerate)
    to_local_msat: 6988000000
    to_remote_msat: 3000000000
    local_feerate_per_kw: 648
    # base commitment transaction fee = 914
    # actual commitment transaction fee = 1914
    # HTLC 2 offered amount 2000 wscript 76a91414011f7254d96b819c76986c277d115efce6f7b58763ac67210394854aa6eab5b2a8122cc726e9dded053a2184d88256816826d6231c068d4a5b7c820120876475527c21030d417a46946384f88d5f3337267c5e579765875dc4daca813e21734b140639e752ae67a914b43e1b38138a41b37f7cd9a1d274bc63e3a9b5d188ac6868
    # HTLC 3 offered amount 3000 wscript 76a91414011f7254d96b819c76986c277d115efce6f7b58763ac67210394854aa6eab5b2a8122cc726e9dded053a2184d88256816826d6231c068d4a5b7c820120876475527c21030d417a46946384f88d5f3337267c5e579765875dc4daca813e21734b140639e752ae67a9148a486ff2e31d6158bf39e2608864d63fefd09d5b88ac6868
    # HTLC 1 received amount 2000 wscript 76a91414011f7254d96b819c76986c277d115efce6f7b58763ac67210394854aa6eab5b2a8122cc726e9dded053a2184d88256816826d6231c068d4a5b7c8201208763a9144b6b2e5444c2639cc0fb7bcea5afba3f3cdce23988527c21030d417a46946384f88d5f3337267c5e579765875dc4daca813e21734b140639e752ae677502f501b175ac6868
    # HTLC 4 received amount 4000 wscript 76a91414011f7254d96b819c76986c277d115efce6f7b58763ac67210394854aa6eab5b2a8122cc726e9dded053a2184d88256816826d6231c068d4a5b7c8201208763a91418bc1a114ccf9c052d3d23e28d3b0a9d1227434288527c21030d417a46946384f88d5f3337267c5e579765875dc4daca813e21734b140639e752ae677502f801b175ac6868
    # to_local amount 6987086 wscript 63210212a140cd0c6539d07cd08dfe09984dec3251ea808b892efeac3ede9402bf2b1967029000b2752103fd5960528dc152014952efdb702a88f71e3c1653b2314431701ec77e57fde83c68ac
    # to_remote amount 3000000 P2WPKH(0394854aa6eab5b2a8122cc726e9dded053a2184d88256816826d6231c068d4a5b)
    remote_signature = 3044022072714e2fbb93cdd1c42eb0828b4f2eff143f717d8f26e79d6ada4f0dcb681bbe02200911be4e5161dd6ebe59ff1c58e1997c4aea804f81db6b698821db6093d7b057
    # local_signature = 3045022100a2270d5950c89ae0841233f6efea9c951898b301b2e89e0adbd2c687b9f32efa02207943d90f95b9610458e7c65a576e149750ff3accaacad004cd85e70b235e27de
    output commit_tx: 02000000000101bef67e4e2fb9ddeeb3461973cd4c62abb35050b1add772995b820b584a488489000000000038b02b8006d007000000000000220020403d394747cae42e98ff01734ad5c08f82ba123d3d9a620abda88989651e2ab5d007000000000000220020748eba944fedc8827f6b06bc44678f93c0f9e6078b35c6331ed31e75f8ce0c2db80b000000000000220020c20b5d1f8584fd90443e7b7b720136174fa4b9333c261d04dbbd012635c0f419a00f0000000000002200208c48d15160397c9731df9bc3b236656efb6665fbfe92b4a6878e88a499f741c4c0c62d0000000000160014ccf1af2f2aabee14bb40fa3851ab2301de8431104e9d6a00000000002200204adb4e2f00643db396dd120d4e7dc17625f5f2c11a40d857accc862d6b7dd80e0400483045022100a2270d5950c89ae0841233f6efea9c951898b301b2e89e0adbd2c687b9f32efa02207943d90f95b9610458e7c65a576e149750ff3accaacad004cd85e70b235e27de01473044022072714e2fbb93cdd1c42eb0828b4f2eff143f717d8f26e79d6ada4f0dcb681bbe02200911be4e5161dd6ebe59ff1c58e1997c4aea804f81db6b698821db6093d7b05701475221023da092f6980e58d2c037173180e9a465476026ee50f96695963e8efe436f54eb21030e9f7b623d2ccc7c9bd44d66d5ce21ce504c0acf6385a132cec6d3c39fa711c152ae3e195220
    num_htlcs: 4
    # signature for output 0 (HTLC 2)
    remote_htlc_signature = 3044022062ef2e77591409d60d7817d9bb1e71d3c4a2931d1a6c7c8307422c84f001a251022022dad9726b0ae3fe92bda745a06f2c00f92342a186d84518588cf65f4dfaada8
    # signature for output 1 (HTLC 1)
    remote_htlc_signature = 3045022100e968cbbb5f402ed389fdc7f6cd2a80ed650bb42c79aeb2a5678444af94f6c78502204b47a1cb24ab5b0b6fe69fe9cfc7dba07b9dd0d8b95f372c1d9435146a88f8d4
    # signature for output 2 (HTLC 3)
    remote_htlc_signature = 3045022100aa91932e305292cf9969cc23502bbf6cef83a5df39c95ad04a707c4f4fed5c7702207099fc0f3a9bfe1e7683c0e9aa5e76c5432eb20693bf4cb182f04d383dc9c8c2
    # signature for output 3 (HTLC 4)
    remote_htlc_signature = 3044022035cac88040a5bba420b1c4257235d5015309113460bc33f2853cd81ca36e632402202fc94fd3e81e9d34a9d01782a0284f3044370d03d60f3fc041e2da088d2de58f
    # local_signature = 3045022100a4c574f00411dd2f978ca5cdc1b848c311cd7849c087ad2f21a5bce5e8cc5ae90220090ae39a9bce2fb8bc879d7e9f9022df249f41e25e51f1a9bf6447a9eeffc098
    output htlc_timeout_tx 2: 02000000000101579c183eca9e8236a5d7f5dcd79cfec32c497fdc0ec61533cde99ecd436cadd10000000000000000000123060000000000002200204adb4e2f00643db396dd120d4e7dc17625f5f2c11a40d857accc862d6b7dd80e0500473044022062ef2e77591409d60d7817d9bb1e71d3c4a2931d1a6c7c8307422c84f001a251022022dad9726b0ae3fe92bda745a06f2c00f92342a186d84518588cf65f4dfaada801483045022100a4c574f00411dd2f978ca5cdc1b848c311cd7849c087ad2f21a5bce5e8cc5ae90220090ae39a9bce2fb8bc879d7e9f9022df249f41e25e51f1a9bf6447a9eeffc09801008576a91414011f7254d96b819c76986c277d115efce6f7b58763ac67210394854aa6eab5b2a8122cc726e9dded053a2184d88256816826d6231c068d4a5b7c820120876475527c21030d417a46946384f88d5f3337267c5e579765875dc4daca813e21734b140639e752ae67a914b43e1b38138a41b37f7cd9a1d274bc63e3a9b5d188ac6868f6010000
    # local_signature = 304402207679cf19790bea76a733d2fa0672bd43ab455687a068f815a3d237581f57139a0220683a1a799e102071c206b207735ca80f627ab83d6616b4bcd017c5d79ef3e7d0
    output htlc_success_tx 1: 02000000000101579c183eca9e8236a5d7f5dcd79cfec32c497fdc0ec61533cde99ecd436cadd10100000000000000000109060000000000002200204adb4e2f00643db396dd120d4e7dc17625f5f2c11a40d857accc862d6b7dd80e0500483045022100e968cbbb5f402ed389fdc7f6cd2a80ed650bb42c79aeb2a5678444af94f6c78502204b47a1cb24ab5b0b6fe69fe9cfc7dba07b9dd0d8b95f372c1d9435146a88f8d40147304402207679cf19790bea76a733d2fa0672bd43ab455687a068f815a3d237581f57139a0220683a1a799e102071c206b207735ca80f627ab83d6616b4bcd017c5d79ef3e7d0012001010101010101010101010101010101010101010101010101010101010101018a76a91414011f7254d96b819c76986c277d115efce6f7b58763ac67210394854aa6eab5b2a8122cc726e9dded053a2184d88256816826d6231c068d4a5b7c8201208763a9144b6b2e5444c2639cc0fb7bcea5afba3f3cdce23988527c21030d417a46946384f88d5f3337267c5e579765875dc4daca813e21734b140639e752ae677502f501b175ac686800000000
    # local_signature = 304402200df76fea718745f3c529bac7fd37923e7309ce38b25c0781e4cf514dd9ef8dc802204172295739dbae9fe0474dcee3608e3433b4b2af3a2e6787108b02f894dcdda3
    output htlc_timeout_tx 3: 02000000000101579c183eca9e8236a5d7f5dcd79cfec32c497fdc0ec61533cde99ecd436cadd1020000000000000000010b0a0000000000002200204adb4e2f00643db396dd120d4e7dc17625f5f2c11a40d857accc862d6b7dd80e0500483045022100aa91932e305292cf9969cc23502bbf6cef83a5df39c95ad04a707c4f4fed5c7702207099fc0f3a9bfe1e7683c0e9aa5e76c5432eb20693bf4cb182f04d383dc9c8c20147304402200df76fea718745f3c529bac7fd37923e7309ce38b25c0781e4cf514dd9ef8dc802204172295739dbae9fe0474dcee3608e3433b4b2af3a2e6787108b02f894dcdda301008576a91414011f7254d96b819c76986c277d115efce6f7b58763ac67210394854aa6eab5b2a8122cc726e9dded053a2184d88256816826d6231c068d4a5b7c820120876475527c21030d417a46946384f88d5f3337267c5e579765875dc4daca813e21734b140639e752ae67a9148a486ff2e31d6158bf39e2608864d63fefd09d5b88ac6868f7010000
    # local_signature = 304402200daf2eb7afd355b4caf6fb08387b5f031940ea29d1a9f35071288a839c9039e4022067201b562456e7948616c13acb876b386b511599b58ac1d94d127f91c50463a6
    output htlc_success_tx 4: 02000000000101579c183eca9e8236a5d7f5dcd79cfec32c497fdc0ec61533cde99ecd436cadd103000000000000000001d90d0000000000002200204adb4e2f00643db396dd120d4e7dc17625f5f2c11a40d857accc862d6b7dd80e0500473044022035cac88040a5bba420b1c4257235d5015309113460bc33f2853cd81ca36e632402202fc94fd3e81e9d34a9d01782a0284f3044370d03d60f3fc041e2da088d2de58f0147304402200daf2eb7afd355b4caf6fb08387b5f031940ea29d1a9f35071288a839c9039e4022067201b562456e7948616c13acb876b386b511599b58ac1d94d127f91c50463a6012004040404040404040404040404040404040404040404040404040404040404048a76a91414011f7254d96b819c76986c277d115efce6f7b58763ac67210394854aa6eab5b2a8122cc726e9dded053a2184d88256816826d6231c068d4a5b7c8201208763a91418bc1a114ccf9c052d3d23e28d3b0a9d1227434288527c21030d417a46946384f88d5f3337267c5e579765875dc4daca813e21734b140639e752ae677502f801b175ac686800000000

    name: commitment tx with 6 outputs untrimmed (maximum feerate)
    to_local_msat: 6988000000
    to_remote_msat: 3000000000
    local_feerate_per_kw: 2069
    # base commitment transaction fee = 2921
    # actual commitment transaction fee = 3921
    # HTLC 2 offered amount 2000 wscript 76a91414011f7254d96b819c76986c277d115efce6f7b58763ac67210394854aa6eab5b2a8122cc726e9dded053a2184d88256816826d6231c068d4a5b7c820120876475527c21030d417a46946384f88d5f3337267c5e579765875dc4daca813e21734b140639e752ae67a914b43e1b38138a41b37f7cd9a1d274bc63e3a9b5d188ac6868
    # HTLC 3 offered amount 3000 wscript 76a91414011f7254d96b819c76986c277d115efce6f7b58763ac67210394854aa6eab5b2a8122cc726e9dded053a2184d88256816826d6231c068d4a5b7c820120876475527c21030d417a46946384f88d5f3337267c5e579765875dc4daca813e21734b140639e752ae67a9148a486ff2e31d6158bf39e2608864d63fefd09d5b88ac6868
    # HTLC 1 received amount 2000 wscript 76a91414011f7254d96b819c76986c277d115efce6f7b58763ac67210394854aa6eab5b2a8122cc726e9dded053a2184d88256816826d6231c068d4a5b7c8201208763a9144b6b2e5444c2639cc0fb7bcea5afba3f3cdce23988527c21030d417a46946384f88d5f3337267c5e579765875dc4daca813e21734b140639e752ae677502f501b175ac6868
    # HTLC 4 received amount 4000 wscript 76a91414011f7254d96b819c76986c277d115efce6f7b58763ac67210394854aa6eab5b2a8122cc726e9dded053a2184d88256816826d6231c068d4a5b7c8201208763a91418bc1a114ccf9c052d3d23e28d3b0a9d1227434288527c21030d417a46946384f88d5f3337267c5e579765875dc4daca813e21734b140639e752ae677502f801b175ac6868
    # to_local amount 6985079 wscript 63210212a140cd0c6539d07cd08dfe09984dec3251ea808b892efeac3ede9402bf2b1967029000b2752103fd5960528dc152014952efdb702a88f71e3c1653b2314431701ec77e57fde83c68ac
    # to_remote amount 3000000 P2WPKH(0394854aa6eab5b2a8122cc726e9dded053a2184d88256816826d6231c068d4a5b)
    remote_signature = 3044022001d55e488b8b035b2dd29d50b65b530923a416d47f377284145bc8767b1b6a75022019bb53ddfe1cefaf156f924777eaaf8fdca1810695a7d0a247ad2afba8232eb4
    # local_signature = 304402203ca8f31c6a47519f83255dc69f1894d9a6d7476a19f498d31eaf0cd3a85eeb63022026fd92dc752b33905c4c838c528b692a8ad4ced959990b5d5ee2ff940fa90eea
    output commit_tx: 02000000000101bef67e4e2fb9ddeeb3461973cd4c62abb35050b1add772995b820b584a488489000000000038b02b8006d007000000000000220020403d394747cae42e98ff01734ad5c08f82ba123d3d9a620abda88989651e2ab5d007000000000000220020748eba944fedc8827f6b06bc44678f93c0f9e6078b35c6331ed31e75f8ce0c2db80b000000000000220020c20b5d1f8584fd90443e7b7b720136174fa4b9333c261d04dbbd012635c0f419a00f0000000000002200208c48d15160397c9731df9bc3b236656efb6665fbfe92b4a6878e88a499f741c4c0c62d0000000000160014ccf1af2f2aabee14bb40fa3851ab2301de84311077956a00000000002200204adb4e2f00643db396dd120d4e7dc17625f5f2c11a40d857accc862d6b7dd80e040047304402203ca8f31c6a47519f83255dc69f1894d9a6d7476a19f498d31eaf0cd3a85eeb63022026fd92dc752b33905c4c838c528b692a8ad4ced959990b5d5ee2ff940fa90eea01473044022001d55e488b8b035b2dd29d50b65b530923a416d47f377284145bc8767b1b6a75022019bb53ddfe1cefaf156f924777eaaf8fdca1810695a7d0a247ad2afba8232eb401475221023da092f6980e58d2c037173180e9a465476026ee50f96695963e8efe436f54eb21030e9f7b623d2ccc7c9bd44d66d5ce21ce504c0acf6385a132cec6d3c39fa711c152ae3e195220
    num_htlcs: 4
    # signature for output 0 (HTLC 2)
    remote_htlc_signature = 3045022100d1cf354de41c1369336cf85b225ed033f1f8982a01be503668df756a7e668b66022001254144fb4d0eecc61908fccc3388891ba17c5d7a1a8c62bdd307e5a513f992
    # signature for output 1 (HTLC 1)
    remote_htlc_signature = 3045022100d065569dcb94f090345402736385efeb8ea265131804beac06dd84d15dd2d6880220664feb0b4b2eb985fadb6ec7dc58c9334ea88ce599a9be760554a2d4b3b5d9f4
    # signature for output 2 (HTLC 3)
    remote_htlc_signature = 3045022100d4e69d363de993684eae7b37853c40722a4c1b4a7b588ad7b5d8a9b5006137a102207a069c628170ee34be5612747051bdcc087466dbaa68d5756ea81c10155aef18
    # signature for output 3 (HTLC 4)
    remote_htlc_signature = 30450221008ec888e36e4a4b3dc2ed6b823319855b2ae03006ca6ae0d9aa7e24bfc1d6f07102203b0f78885472a67ff4fe5916c0bb669487d659527509516fc3a08e87a2cc0a7c
    # local_signature = 3044022056eb1af429660e45a1b0b66568cb8c4a3aa7e4c9c292d5d6c47f86ebf2c8838f022065c3ac4ebe980ca7a41148569be4ad8751b0a724a41405697ec55035dae66402
    output htlc_timeout_tx 2: 02000000000101ca94a9ad516ebc0c4bdd7b6254871babfa978d5accafb554214137d398bfcf6a0000000000000000000175020000000000002200204adb4e2f00643db396dd120d4e7dc17625f5f2c11a40d857accc862d6b7dd80e0500483045022100d1cf354de41c1369336cf85b225ed033f1f8982a01be503668df756a7e668b66022001254144fb4d0eecc61908fccc3388891ba17c5d7a1a8c62bdd307e5a513f99201473044022056eb1af429660e45a1b0b66568cb8c4a3aa7e4c9c292d5d6c47f86ebf2c8838f022065c3ac4ebe980ca7a41148569be4ad8751b0a724a41405697ec55035dae6640201008576a91414011f7254d96b819c76986c277d115efce6f7b58763ac67210394854aa6eab5b2a8122cc726e9dded053a2184d88256816826d6231c068d4a5b7c820120876475527c21030d417a46946384f88d5f3337267c5e579765875dc4daca813e21734b140639e752ae67a914b43e1b38138a41b37f7cd9a1d274bc63e3a9b5d188ac6868f6010000
    # local_signature = 3045022100914bb232cd4b2690ee3d6cb8c3713c4ac9c4fb925323068d8b07f67c8541f8d9022057152f5f1615b793d2d45aac7518989ae4fe970f28b9b5c77504799d25433f7f
    output htlc_success_tx 1: 02000000000101ca94a9ad516ebc0c4bdd7b6254871babfa978d5accafb554214137d398bfcf6a0100000000000000000122020000000000002200204adb4e2f00643db396dd120d4e7dc17625f5f2c11a40d857accc862d6b7dd80e0500483045022100d065569dcb94f090345402736385efeb8ea265131804beac06dd84d15dd2d6880220664feb0b4b2eb985fadb6ec7dc58c9334ea88ce599a9be760554a2d4b3b5d9f401483045022100914bb232cd4b2690ee3d6cb8c3713c4ac9c4fb925323068d8b07f67c8541f8d9022057152f5f1615b793d2d45aac7518989ae4fe970f28b9b5c77504799d25433f7f012001010101010101010101010101010101010101010101010101010101010101018a76a91414011f7254d96b819c76986c277d115efce6f7b58763ac67210394854aa6eab5b2a8122cc726e9dded053a2184d88256816826d6231c068d4a5b7c8201208763a9144b6b2e5444c2639cc0fb7bcea5afba3f3cdce23988527c21030d417a46946384f88d5f3337267c5e579765875dc4daca813e21734b140639e752ae677502f501b175ac686800000000
    # local_signature = 304402200e362443f7af830b419771e8e1614fc391db3a4eb799989abfc5ab26d6fcd032022039ab0cad1c14dfbe9446bf847965e56fe016e0cbcf719fd18c1bfbf53ecbd9f9
    output htlc_timeout_tx 3: 02000000000101ca94a9ad516ebc0c4bdd7b6254871babfa978d5accafb554214137d398bfcf6a020000000000000000015d060000000000002200204adb4e2f00643db396dd120d4e7dc17625f5f2c11a40d857accc862d6b7dd80e0500483045022100d4e69d363de993684eae7b37853c40722a4c1b4a7b588ad7b5d8a9b5006137a102207a069c628170ee34be5612747051bdcc087466dbaa68d5756ea81c10155aef180147304402200e362443f7af830b419771e8e1614fc391db3a4eb799989abfc5ab26d6fcd032022039ab0cad1c14dfbe9446bf847965e56fe016e0cbcf719fd18c1bfbf53ecbd9f901008576a91414011f7254d96b819c76986c277d115efce6f7b58763ac67210394854aa6eab5b2a8122cc726e9dded053a2184d88256816826d6231c068d4a5b7c820120876475527c21030d417a46946384f88d5f3337267c5e579765875dc4daca813e21734b140639e752ae67a9148a486ff2e31d6158bf39e2608864d63fefd09d5b88ac6868f7010000
    # local_signature = 304402202c3e14282b84b02705dfd00a6da396c9fe8a8bcb1d3fdb4b20a4feba09440e8b02202b058b39aa9b0c865b22095edcd9ff1f71bbfe20aa4993755e54d042755ed0d5
    output htlc_success_tx 4: 02000000000101ca94a9ad516ebc0c4bdd7b6254871babfa978d5accafb554214137d398bfcf6a03000000000000000001f2090000000000002200204adb4e2f00643db396dd120d4e7dc17625f5f2c11a40d857accc862d6b7dd80e05004830450221008ec888e36e4a4b3dc2ed6b823319855b2ae03006ca6ae0d9aa7e24bfc1d6f07102203b0f78885472a67ff4fe5916c0bb669487d659527509516fc3a08e87a2cc0a7c0147304402202c3e14282b84b02705dfd00a6da396c9fe8a8bcb1d3fdb4b20a4feba09440e8b02202b058b39aa9b0c865b22095edcd9ff1f71bbfe20aa4993755e54d042755ed0d5012004040404040404040404040404040404040404040404040404040404040404048a76a91414011f7254d96b819c76986c277d115efce6f7b58763ac67210394854aa6eab5b2a8122cc726e9dded053a2184d88256816826d6231c068d4a5b7c8201208763a91418bc1a114ccf9c052d3d23e28d3b0a9d1227434288527c21030d417a46946384f88d5f3337267c5e579765875dc4daca813e21734b140639e752ae677502f801b175ac686800000000

    name: commitment tx with 5 outputs untrimmed (minimum feerate)
    to_local_msat: 6988000000
    to_remote_msat: 3000000000
    local_feerate_per_kw: 2070
    # base commitment transaction fee = 2566
    # actual commitment transaction fee = 5566
    # HTLC 2 offered amount 2000 wscript 76a91414011f7254d96b819c76986c277d115efce6f7b58763ac67210394854aa6eab5b2a8122cc726e9dded053a2184d88256816826d6231c068d4a5b7c820120876475527c21030d417a46946384f88d5f3337267c5e579765875dc4daca813e21734b140639e752ae67a914b43e1b38138a41b37f7cd9a1d274bc63e3a9b5d188ac6868
    # HTLC 3 offered amount 3000 wscript 76a91414011f7254d96b819c76986c277d115efce6f7b58763ac67210394854aa6eab5b2a8122cc726e9dded053a2184d88256816826d6231c068d4a5b7c820120876475527c21030d417a46946384f88d5f3337267c5e579765875dc4daca813e21734b140639e752ae67a9148a486ff2e31d6158bf39e2608864d63fefd09d5b88ac6868
    # HTLC 4 received amount 4000 wscript 76a91414011f7254d96b819c76986c277d115efce6f7b58763ac67210394854aa6eab5b2a8122cc726e9dded053a2184d88256816826d6231c068d4a5b7c8201208763a91418bc1a114ccf9c052d3d23e28d3b0a9d1227434288527c21030d417a46946384f88d5f3337267c5e579765875dc4daca813e21734b140639e752ae677502f801b175ac6868
    # to_local amount 6985434 wscript 63210212a140cd0c6539d07cd08dfe09984dec3251ea808b892efeac3ede9402bf2b1967029000b2752103fd5960528dc152014952efdb702a88f71e3c1653b2314431701ec77e57fde83c68ac
    # to_remote amount 3000000 P2WPKH(0394854aa6eab5b2a8122cc726e9dded053a2184d88256816826d6231c068d4a5b)
    remote_signature = 3045022100f2377f7a67b7fc7f4e2c0c9e3a7de935c32417f5668eda31ea1db401b7dc53030220415fdbc8e91d0f735e70c21952342742e25249b0d062d43efbfc564499f37526
    # local_signature = 30440220443cb07f650aebbba14b8bc8d81e096712590f524c5991ac0ed3bbc8fd3bd0c7022028a635f548e3ca64b19b69b1ea00f05b22752f91daf0b6dab78e62ba52eb7fd0
    output commit_tx: 02000000000101bef67e4e2fb9ddeeb3461973cd4c62abb35050b1add772995b820b584a488489000000000038b02b8005d007000000000000220020403d394747cae42e98ff01734ad5c08f82ba123d3d9a620abda88989651e2ab5b80b000000000000220020c20b5d1f8584fd90443e7b7b720136174fa4b9333c261d04dbbd012635c0f419a00f0000000000002200208c48d15160397c9731df9bc3b236656efb6665fbfe92b4a6878e88a499f741c4c0c62d0000000000160014ccf1af2f2aabee14bb40fa3851ab2301de843110da966a00000000002200204adb4e2f00643db396dd120d4e7dc17625f5f2c11a40d857accc862d6b7dd80e04004730440220443cb07f650aebbba14b8bc8d81e096712590f524c5991ac0ed3bbc8fd3bd0c7022028a635f548e3ca64b19b69b1ea00f05b22752f91daf0b6dab78e62ba52eb7fd001483045022100f2377f7a67b7fc7f4e2c0c9e3a7de935c32417f5668eda31ea1db401b7dc53030220415fdbc8e91d0f735e70c21952342742e25249b0d062d43efbfc564499f3752601475221023da092f6980e58d2c037173180e9a465476026ee50f96695963e8efe436f54eb21030e9f7b623d2ccc7c9bd44d66d5ce21ce504c0acf6385a132cec6d3c39fa711c152ae3e195220
    num_htlcs: 3
    # signature for output 0 (HTLC 2)
    remote_htlc_signature = 3045022100eed143b1ee4bed5dc3cde40afa5db3e7354cbf9c44054b5f713f729356f08cf7022077161d171c2bbd9badf3c9934de65a4918de03bbac1450f715275f75b103f891
    # signature for output 1 (HTLC 3)
    remote_htlc_signature = 3044022071e9357619fd8d29a411dc053b326a5224c5d11268070e88ecb981b174747c7a02202b763ae29a9d0732fa8836dd8597439460b50472183f420021b768981b4f7cf6
    # signature for output 2 (HTLC 4)
    remote_htlc_signature = 3045022100c9458a4d2cbb741705577deb0a890e5cb90ee141be0400d3162e533727c9cb2102206edcf765c5dc5e5f9b976ea8149bf8607b5a0efb30691138e1231302b640d2a4
    # local_signature = 3045022100a0d043ed533e7fb1911e0553d31a8e2f3e6de19dbc035257f29d747c5e02f1f5022030cd38d8e84282175d49c1ebe0470db3ebd59768cf40780a784e248a43904fb8
    output htlc_timeout_tx 2: 0200000000010140a83ce364747ff277f4d7595d8d15f708418798922c40bc2b056aca5485a2180000000000000000000174020000000000002200204adb4e2f00643db396dd120d4e7dc17625f5f2c11a40d857accc862d6b7dd80e0500483045022100eed143b1ee4bed5dc3cde40afa5db3e7354cbf9c44054b5f713f729356f08cf7022077161d171c2bbd9badf3c9934de65a4918de03bbac1450f715275f75b103f89101483045022100a0d043ed533e7fb1911e0553d31a8e2f3e6de19dbc035257f29d747c5e02f1f5022030cd38d8e84282175d49c1ebe0470db3ebd59768cf40780a784e248a43904fb801008576a91414011f7254d96b819c76986c277d115efce6f7b58763ac67210394854aa6eab5b2a8122cc726e9dded053a2184d88256816826d6231c068d4a5b7c820120876475527c21030d417a46946384f88d5f3337267c5e579765875dc4daca813e21734b140639e752ae67a914b43e1b38138a41b37f7cd9a1d274bc63e3a9b5d188ac6868f6010000
    # local_signature = 3045022100adb1d679f65f96178b59f23ed37d3b70443118f345224a07ecb043eee2acc157022034d24524fe857144a3bcfff3065a9994d0a6ec5f11c681e49431d573e242612d
    output htlc_timeout_tx 3: 0200000000010140a83ce364747ff277f4d7595d8d15f708418798922c40bc2b056aca5485a218010000000000000000015c060000000000002200204adb4e2f00643db396dd120d4e7dc17625f5f2c11a40d857accc862d6b7dd80e0500473044022071e9357619fd8d29a411dc053b326a5224c5d11268070e88ecb981b174747c7a02202b763ae29a9d0732fa8836dd8597439460b50472183f420021b768981b4f7cf601483045022100adb1d679f65f96178b59f23ed37d3b70443118f345224a07ecb043eee2acc157022034d24524fe857144a3bcfff3065a9994d0a6ec5f11c681e49431d573e242612d01008576a91414011f7254d96b819c76986c277d115efce6f7b58763ac67210394854aa6eab5b2a8122cc726e9dded053a2184d88256816826d6231c068d4a5b7c820120876475527c21030d417a46946384f88d5f3337267c5e579765875dc4daca813e21734b140639e752ae67a9148a486ff2e31d6158bf39e2608864d63fefd09d5b88ac6868f7010000
    # local_signature = 304402200831422aa4e1ee6d55e0b894201770a8f8817a189356f2d70be76633ffa6a6f602200dd1b84a4855dc6727dd46c98daae43dfc70889d1ba7ef0087529a57c06e5e04
    output htlc_success_tx 4: 0200000000010140a83ce364747ff277f4d7595d8d15f708418798922c40bc2b056aca5485a21802000000000000000001f1090000000000002200204adb4e2f00643db396dd120d4e7dc17625f5f2c11a40d857accc862d6b7dd80e0500483045022100c9458a4d2cbb741705577deb0a890e5cb90ee141be0400d3162e533727c9cb2102206edcf765c5dc5e5f9b976ea8149bf8607b5a0efb30691138e1231302b640d2a40147304402200831422aa4e1ee6d55e0b894201770a8f8817a189356f2d70be76633ffa6a6f602200dd1b84a4855dc6727dd46c98daae43dfc70889d1ba7ef0087529a57c06e5e04012004040404040404040404040404040404040404040404040404040404040404048a76a91414011f7254d96b819c76986c277d115efce6f7b58763ac67210394854aa6eab5b2a8122cc726e9dded053a2184d88256816826d6231c068d4a5b7c8201208763a91418bc1a114ccf9c052d3d23e28d3b0a9d1227434288527c21030d417a46946384f88d5f3337267c5e579765875dc4daca813e21734b140639e752ae677502f801b175ac686800000000

    name: commitment tx with 5 outputs untrimmed (maximum feerate)
    to_local_msat: 6988000000
    to_remote_msat: 3000000000
    local_feerate_per_kw: 2194
    # base commitment transaction fee = 2720
    # actual commitment transaction fee = 5720
    # HTLC 2 offered amount 2000 wscript 76a91414011f7254d96b819c76986c277d115efce6f7b58763ac67210394854aa6eab5b2a8122cc726e9dded053a2184d88256816826d6231c068d4a5b7c820120876475527c21030d417a46946384f88d5f3337267c5e579765875dc4daca813e21734b140639e752ae67a914b43e1b38138a41b37f7cd9a1d274bc63e3a9b5d188ac6868
    # HTLC 3 offered amount 3000 wscript 76a91414011f7254d96b819c76986c277d115efce6f7b58763ac67210394854aa6eab5b2a8122cc726e9dded053a2184d88256816826d6231c068d4a5b7c820120876475527c21030d417a46946384f88d5f3337267c5e579765875dc4daca813e21734b140639e752ae67a9148a486ff2e31d6158bf39e2608864d63fefd09d5b88ac6868
    # HTLC 4 received amount 4000 wscript 76a91414011f7254d96b819c76986c277d115efce6f7b58763ac67210394854aa6eab5b2a8122cc726e9dded053a2184d88256816826d6231c068d4a5b7c8201208763a91418bc1a114ccf9c052d3d23e28d3b0a9d1227434288527c21030d417a46946384f88d5f3337267c5e579765875dc4daca813e21734b140639e752ae677502f801b175ac6868
    # to_local amount 6985280 wscript 63210212a140cd0c6539d07cd08dfe09984dec3251ea808b892efeac3ede9402bf2b1967029000b2752103fd5960528dc152014952efdb702a88f71e3c1653b2314431701ec77e57fde83c68ac
    # to_remote amount 3000000 P2WPKH(0394854aa6eab5b2a8122cc726e9dded053a2184d88256816826d6231c068d4a5b)
    remote_signature = 3045022100d33c4e541aa1d255d41ea9a3b443b3b822ad8f7f86862638aac1f69f8f760577022007e2a18e6931ce3d3a804b1c78eda1de17dbe1fb7a95488c9a4ec86203953348
    # local_signature = 304402203b1b010c109c2ecbe7feb2d259b9c4126bd5dc99ee693c422ec0a5781fe161ba0220571fe4e2c649dea9c7aaf7e49b382962f6a3494963c97d80fef9a430ca3f7061
    output commit_tx: 02000000000101bef67e4e2fb9ddeeb3461973cd4c62abb35050b1add772995b820b584a488489000000000038b02b8005d007000000000000220020403d394747cae42e98ff01734ad5c08f82ba123d3d9a620abda88989651e2ab5b80b000000000000220020c20b5d1f8584fd90443e7b7b720136174fa4b9333c261d04dbbd012635c0f419a00f0000000000002200208c48d15160397c9731df9bc3b236656efb6665fbfe92b4a6878e88a499f741c4c0c62d0000000000160014ccf1af2f2aabee14bb40fa3851ab2301de84311040966a00000000002200204adb4e2f00643db396dd120d4e7dc17625f5f2c11a40d857accc862d6b7dd80e040047304402203b1b010c109c2ecbe7feb2d259b9c4126bd5dc99ee693c422ec0a5781fe161ba0220571fe4e2c649dea9c7aaf7e49b382962f6a3494963c97d80fef9a430ca3f706101483045022100d33c4e541aa1d255d41ea9a3b443b3b822ad8f7f86862638aac1f69f8f760577022007e2a18e6931ce3d3a804b1c78eda1de17dbe1fb7a95488c9a4ec8620395334801475221023da092f6980e58d2c037173180e9a465476026ee50f96695963e8efe436f54eb21030e9f7b623d2ccc7c9bd44d66d5ce21ce504c0acf6385a132cec6d3c39fa711c152ae3e195220
    num_htlcs: 3
    # signature for output 0 (HTLC 2)
    remote_htlc_signature = 30450221009ed2f0a67f99e29c3c8cf45c08207b765980697781bb727fe0b1416de0e7622902206052684229bc171419ed290f4b615c943f819c0262414e43c5b91dcf72ddcf44
    # signature for output 1 (HTLC 3)
    remote_htlc_signature = 30440220155d3b90c67c33a8321996a9be5b82431b0c126613be751d400669da9d5c696702204318448bcd48824439d2c6a70be6e5747446be47ff45977cf41672bdc9b6b12d
    # signature for output 2 (HTLC 4)
    remote_htlc_signature = 3045022100a12a9a473ece548584aabdd051779025a5ed4077c4b7aa376ec7a0b1645e5a48022039490b333f53b5b3e2ddde1d809e492cba2b3e5fc3a436cd3ffb4cd3d500fa5a
    # local_signature = 3044022004ad5f04ae69c71b3b141d4db9d0d4c38d84009fb3cfeeae6efdad414487a9a0022042d3fe1388c1ff517d1da7fb4025663d372c14728ed52dc88608363450ff6a2f
    output htlc_timeout_tx 2: 02000000000101fb824d4e4dafc0f567789dee3a6bce8d411fe80f5563d8cdfdcc7d7e4447d43a0000000000000000000122020000000000002200204adb4e2f00643db396dd120d4e7dc17625f5f2c11a40d857accc862d6b7dd80e05004830450221009ed2f0a67f99e29c3c8cf45c08207b765980697781bb727fe0b1416de0e7622902206052684229bc171419ed290f4b615c943f819c0262414e43c5b91dcf72ddcf4401473044022004ad5f04ae69c71b3b141d4db9d0d4c38d84009fb3cfeeae6efdad414487a9a0022042d3fe1388c1ff517d1da7fb4025663d372c14728ed52dc88608363450ff6a2f01008576a91414011f7254d96b819c76986c277d115efce6f7b58763ac67210394854aa6eab5b2a8122cc726e9dded053a2184d88256816826d6231c068d4a5b7c820120876475527c21030d417a46946384f88d5f3337267c5e579765875dc4daca813e21734b140639e752ae67a914b43e1b38138a41b37f7cd9a1d274bc63e3a9b5d188ac6868f6010000
    # local_signature = 304402201707050c870c1f77cc3ed58d6d71bf281de239e9eabd8ef0955bad0d7fe38dcc02204d36d80d0019b3a71e646a08fa4a5607761d341ae8be371946ebe437c289c915
    output htlc_timeout_tx 3: 02000000000101fb824d4e4dafc0f567789dee3a6bce8d411fe80f5563d8cdfdcc7d7e4447d43a010000000000000000010a060000000000002200204adb4e2f00643db396dd120d4e7dc17625f5f2c11a40d857accc862d6b7dd80e05004730440220155d3b90c67c33a8321996a9be5b82431b0c126613be751d400669da9d5c696702204318448bcd48824439d2c6a70be6e5747446be47ff45977cf41672bdc9b6b12d0147304402201707050c870c1f77cc3ed58d6d71bf281de239e9eabd8ef0955bad0d7fe38dcc02204d36d80d0019b3a71e646a08fa4a5607761d341ae8be371946ebe437c289c91501008576a91414011f7254d96b819c76986c277d115efce6f7b58763ac67210394854aa6eab5b2a8122cc726e9dded053a2184d88256816826d6231c068d4a5b7c820120876475527c21030d417a46946384f88d5f3337267c5e579765875dc4daca813e21734b140639e752ae67a9148a486ff2e31d6158bf39e2608864d63fefd09d5b88ac6868f7010000
    # local_signature = 3045022100ff200bc934ab26ce9a559e998ceb0aee53bc40368e114ab9d3054d9960546e2802202496856ca163ac12c143110b6b3ac9d598df7254f2e17b3b94c3ab5301f4c3b0
    output htlc_success_tx 4: 02000000000101fb824d4e4dafc0f567789dee3a6bce8d411fe80f5563d8cdfdcc7d7e4447d43a020000000000000000019a090000000000002200204adb4e2f00643db396dd120d4e7dc17625f5f2c11a40d857accc862d6b7dd80e0500483045022100a12a9a473ece548584aabdd051779025a5ed4077c4b7aa376ec7a0b1645e5a48022039490b333f53b5b3e2ddde1d809e492cba2b3e5fc3a436cd3ffb4cd3d500fa5a01483045022100ff200bc934ab26ce9a559e998ceb0aee53bc40368e114ab9d3054d9960546e2802202496856ca163ac12c143110b6b3ac9d598df7254f2e17b3b94c3ab5301f4c3b0012004040404040404040404040404040404040404040404040404040404040404048a76a91414011f7254d96b819c76986c277d115efce6f7b58763ac67210394854aa6eab5b2a8122cc726e9dded053a2184d88256816826d6231c068d4a5b7c8201208763a91418bc1a114ccf9c052d3d23e28d3b0a9d1227434288527c21030d417a46946384f88d5f3337267c5e579765875dc4daca813e21734b140639e752ae677502f801b175ac686800000000

    name: commitment tx with 4 outputs untrimmed (minimum feerate)
    to_local_msat: 6988000000
    to_remote_msat: 3000000000
    local_feerate_per_kw: 2195
    # base commitment transaction fee = 2344
    # actual commitment transaction fee = 7344
    # HTLC 3 offered amount 3000 wscript 76a91414011f7254d96b819c76986c277d115efce6f7b58763ac67210394854aa6eab5b2a8122cc726e9dded053a2184d88256816826d6231c068d4a5b7c820120876475527c21030d417a46946384f88d5f3337267c5e579765875dc4daca813e21734b140639e752ae67a9148a486ff2e31d6158bf39e2608864d63fefd09d5b88ac6868
    # HTLC 4 received amount 4000 wscript 76a91414011f7254d96b819c76986c277d115efce6f7b58763ac67210394854aa6eab5b2a8122cc726e9dded053a2184d88256816826d6231c068d4a5b7c8201208763a91418bc1a114ccf9c052d3d23e28d3b0a9d1227434288527c21030d417a46946384f88d5f3337267c5e579765875dc4daca813e21734b140639e752ae677502f801b175ac6868
    # to_local amount 6985656 wscript 63210212a140cd0c6539d07cd08dfe09984dec3251ea808b892efeac3ede9402bf2b1967029000b2752103fd5960528dc152014952efdb702a88f71e3c1653b2314431701ec77e57fde83c68ac
    # to_remote amount 3000000 P2WPKH(0394854aa6eab5b2a8122cc726e9dded053a2184d88256816826d6231c068d4a5b)
    remote_signature = 304402205e2f76d4657fb732c0dfc820a18a7301e368f5799e06b7828007633741bda6df0220458009ae59d0c6246065c419359e05eb2a4b4ef4a1b310cc912db44eb7924298
    # local_signature = 304402203b12d44254244b8ff3bb4129b0920fd45120ab42f553d9976394b099d500c99e02205e95bb7a3164852ef0c48f9e0eaf145218f8e2c41251b231f03cbdc4f29a5429
    output commit_tx: 02000000000101bef67e4e2fb9ddeeb3461973cd4c62abb35050b1add772995b820b584a488489000000000038b02b8004b80b000000000000220020c20b5d1f8584fd90443e7b7b720136174fa4b9333c261d04dbbd012635c0f419a00f0000000000002200208c48d15160397c9731df9bc3b236656efb6665fbfe92b4a6878e88a499f741c4c0c62d0000000000160014ccf1af2f2aabee14bb40fa3851ab2301de843110b8976a00000000002200204adb4e2f00643db396dd120d4e7dc17625f5f2c11a40d857accc862d6b7dd80e040047304402203b12d44254244b8ff3bb4129b0920fd45120ab42f553d9976394b099d500c99e02205e95bb7a3164852ef0c48f9e0eaf145218f8e2c41251b231f03cbdc4f29a54290147304402205e2f76d4657fb732c0dfc820a18a7301e368f5799e06b7828007633741bda6df0220458009ae59d0c6246065c419359e05eb2a4b4ef4a1b310cc912db44eb792429801475221023da092f6980e58d2c037173180e9a465476026ee50f96695963e8efe436f54eb21030e9f7b623d2ccc7c9bd44d66d5ce21ce504c0acf6385a132cec6d3c39fa711c152ae3e195220
    num_htlcs: 2
    # signature for output 0 (HTLC 3)
    remote_htlc_signature = 3045022100a8a78fa1016a5c5c3704f2e8908715a3cef66723fb95f3132ec4d2d05cd84fb4022025ac49287b0861ec21932405f5600cbce94313dbde0e6c5d5af1b3366d8afbfc
    # signature for output 1 (HTLC 4)
    remote_htlc_signature = 3045022100e769cb156aa2f7515d126cef7a69968629620ce82afcaa9e210969de6850df4602200b16b3f3486a229a48aadde520dbee31ae340dbadaffae74fbb56681fef27b92
    # local_signature = 3045022100be6ae1977fd7b630a53623f3f25c542317ccfc2b971782802a4f1ef538eb22b402207edc4d0408f8f38fd3c7365d1cfc26511b7cd2d4fecd8b005fba3cd5bc704390
    output htlc_timeout_tx 3: 020000000001014e16c488fa158431c1a82e8f661240ec0a71ba0ce92f2721a6538c510226ad5c0000000000000000000109060000000000002200204adb4e2f00643db396dd120d4e7dc17625f5f2c11a40d857accc862d6b7dd80e0500483045022100a8a78fa1016a5c5c3704f2e8908715a3cef66723fb95f3132ec4d2d05cd84fb4022025ac49287b0861ec21932405f5600cbce94313dbde0e6c5d5af1b3366d8afbfc01483045022100be6ae1977fd7b630a53623f3f25c542317ccfc2b971782802a4f1ef538eb22b402207edc4d0408f8f38fd3c7365d1cfc26511b7cd2d4fecd8b005fba3cd5bc70439001008576a91414011f7254d96b819c76986c277d115efce6f7b58763ac67210394854aa6eab5b2a8122cc726e9dded053a2184d88256816826d6231c068d4a5b7c820120876475527c21030d417a46946384f88d5f3337267c5e579765875dc4daca813e21734b140639e752ae67a9148a486ff2e31d6158bf39e2608864d63fefd09d5b88ac6868f7010000
    # local_signature = 30440220665b9cb4a978c09d1ca8977a534999bc8a49da624d0c5439451dd69cde1a003d022070eae0620f01f3c1bd029cc1488da13fb40fdab76f396ccd335479a11c5276d8
    output htlc_success_tx 4: 020000000001014e16c488fa158431c1a82e8f661240ec0a71ba0ce92f2721a6538c510226ad5c0100000000000000000199090000000000002200204adb4e2f00643db396dd120d4e7dc17625f5f2c11a40d857accc862d6b7dd80e0500483045022100e769cb156aa2f7515d126cef7a69968629620ce82afcaa9e210969de6850df4602200b16b3f3486a229a48aadde520dbee31ae340dbadaffae74fbb56681fef27b92014730440220665b9cb4a978c09d1ca8977a534999bc8a49da624d0c5439451dd69cde1a003d022070eae0620f01f3c1bd029cc1488da13fb40fdab76f396ccd335479a11c5276d8012004040404040404040404040404040404040404040404040404040404040404048a76a91414011f7254d96b819c76986c277d115efce6f7b58763ac67210394854aa6eab5b2a8122cc726e9dded053a2184d88256816826d6231c068d4a5b7c8201208763a91418bc1a114ccf9c052d3d23e28d3b0a9d1227434288527c21030d417a46946384f88d5f3337267c5e579765875dc4daca813e21734b140639e752ae677502f801b175ac686800000000

    name: commitment tx with 4 outputs untrimmed (maximum feerate)
    to_local_msat: 6988000000
    to_remote_msat: 3000000000
    local_feerate_per_kw: 3702
    # base commitment transaction fee = 3953
    # actual commitment transaction fee = 8953
    # HTLC 3 offered amount 3000 wscript 76a91414011f7254d96b819c76986c277d115efce6f7b58763ac67210394854aa6eab5b2a8122cc726e9dded053a2184d88256816826d6231c068d4a5b7c820120876475527c21030d417a46946384f88d5f3337267c5e579765875dc4daca813e21734b140639e752ae67a9148a486ff2e31d6158bf39e2608864d63fefd09d5b88ac6868
    # HTLC 4 received amount 4000 wscript 76a91414011f7254d96b819c76986c277d115efce6f7b58763ac67210394854aa6eab5b2a8122cc726e9dded053a2184d88256816826d6231c068d4a5b7c8201208763a91418bc1a114ccf9c052d3d23e28d3b0a9d1227434288527c21030d417a46946384f88d5f3337267c5e579765875dc4daca813e21734b140639e752ae677502f801b175ac6868
    # to_local amount 6984047 wscript 63210212a140cd0c6539d07cd08dfe09984dec3251ea808b892efeac3ede9402bf2b1967029000b2752103fd5960528dc152014952efdb702a88f71e3c1653b2314431701ec77e57fde83c68ac
    # to_remote amount 3000000 P2WPKH(0394854aa6eab5b2a8122cc726e9dded053a2184d88256816826d6231c068d4a5b)
    remote_signature = 3045022100c1a3b0b60ca092ed5080121f26a74a20cec6bdee3f8e47bae973fcdceb3eda5502207d467a9873c939bf3aa758014ae67295fedbca52412633f7e5b2670fc7c381c1
    # local_signature = 304402200e930a43c7951162dc15a2b7344f48091c74c70f7024e7116e900d8bcfba861c022066fa6cbda3929e21daa2e7e16a4b948db7e8919ef978402360d1095ffdaff7b0
    output commit_tx: 02000000000101bef67e4e2fb9ddeeb3461973cd4c62abb35050b1add772995b820b584a488489000000000038b02b8004b80b000000000000220020c20b5d1f8584fd90443e7b7b720136174fa4b9333c261d04dbbd012635c0f419a00f0000000000002200208c48d15160397c9731df9bc3b236656efb6665fbfe92b4a6878e88a499f741c4c0c62d0000000000160014ccf1af2f2aabee14bb40fa3851ab2301de8431106f916a00000000002200204adb4e2f00643db396dd120d4e7dc17625f5f2c11a40d857accc862d6b7dd80e040047304402200e930a43c7951162dc15a2b7344f48091c74c70f7024e7116e900d8bcfba861c022066fa6cbda3929e21daa2e7e16a4b948db7e8919ef978402360d1095ffdaff7b001483045022100c1a3b0b60ca092ed5080121f26a74a20cec6bdee3f8e47bae973fcdceb3eda5502207d467a9873c939bf3aa758014ae67295fedbca52412633f7e5b2670fc7c381c101475221023da092f6980e58d2c037173180e9a465476026ee50f96695963e8efe436f54eb21030e9f7b623d2ccc7c9bd44d66d5ce21ce504c0acf6385a132cec6d3c39fa711c152ae3e195220
    num_htlcs: 2
    # signature for output 0 (HTLC 3)
    remote_htlc_signature = 3045022100dfb73b4fe961b31a859b2bb1f4f15cabab9265016dd0272323dc6a9e85885c54022059a7b87c02861ee70662907f25ce11597d7b68d3399443a831ae40e777b76bdb
    # signature for output 1 (HTLC 4)
    remote_htlc_signature = 3045022100ea9dc2a7c3c3640334dab733bb4e036e32a3106dc707b24227874fa4f7da746802204d672f7ac0fe765931a8df10b81e53a3242dd32bd9dc9331eb4a596da87954e9
    # local_signature = 304402202765b9c9ece4f127fa5407faf66da4c5ce2719cdbe47cd3175fc7d48b482e43d02205605125925e07bad1e41c618a4b434d72c88a164981c4b8af5eaf4ee9142ec3a
    output htlc_timeout_tx 3: 02000000000101b8de11eb51c22498fe39722c7227b6e55ff1a94146cf638458cb9bc6a060d3a30000000000000000000122020000000000002200204adb4e2f00643db396dd120d4e7dc17625f5f2c11a40d857accc862d6b7dd80e0500483045022100dfb73b4fe961b31a859b2bb1f4f15cabab9265016dd0272323dc6a9e85885c54022059a7b87c02861ee70662907f25ce11597d7b68d3399443a831ae40e777b76bdb0147304402202765b9c9ece4f127fa5407faf66da4c5ce2719cdbe47cd3175fc7d48b482e43d02205605125925e07bad1e41c618a4b434d72c88a164981c4b8af5eaf4ee9142ec3a01008576a91414011f7254d96b819c76986c277d115efce6f7b58763ac67210394854aa6eab5b2a8122cc726e9dded053a2184d88256816826d6231c068d4a5b7c820120876475527c21030d417a46946384f88d5f3337267c5e579765875dc4daca813e21734b140639e752ae67a9148a486ff2e31d6158bf39e2608864d63fefd09d5b88ac6868f7010000
    # local_signature = 30440220048a41c660c4841693de037d00a407810389f4574b3286afb7bc392a438fa3f802200401d71fa87c64fe621b49ac07e3bf85157ac680acb977124da28652cc7f1a5c
    output htlc_success_tx 4: 02000000000101b8de11eb51c22498fe39722c7227b6e55ff1a94146cf638458cb9bc6a060d3a30100000000000000000176050000000000002200204adb4e2f00643db396dd120d4e7dc17625f5f2c11a40d857accc862d6b7dd80e0500483045022100ea9dc2a7c3c3640334dab733bb4e036e32a3106dc707b24227874fa4f7da746802204d672f7ac0fe765931a8df10b81e53a3242dd32bd9dc9331eb4a596da87954e9014730440220048a41c660c4841693de037d00a407810389f4574b3286afb7bc392a438fa3f802200401d71fa87c64fe621b49ac07e3bf85157ac680acb977124da28652cc7f1a5c012004040404040404040404040404040404040404040404040404040404040404048a76a91414011f7254d96b819c76986c277d115efce6f7b58763ac67210394854aa6eab5b2a8122cc726e9dded053a2184d88256816826d6231c068d4a5b7c8201208763a91418bc1a114ccf9c052d3d23e28d3b0a9d1227434288527c21030d417a46946384f88d5f3337267c5e579765875dc4daca813e21734b140639e752ae677502f801b175ac686800000000

    name: commitment tx with 3 outputs untrimmed (minimum feerate)
    to_local_msat: 6988000000
    to_remote_msat: 3000000000
    local_feerate_per_kw: 3703
    # base commitment transaction fee = 3317
    # actual commitment transaction fee = 11317
    # HTLC 4 received amount 4000 wscript 76a91414011f7254d96b819c76986c277d115efce6f7b58763ac67210394854aa6eab5b2a8122cc726e9dded053a2184d88256816826d6231c068d4a5b7c8201208763a91418bc1a114ccf9c052d3d23e28d3b0a9d1227434288527c21030d417a46946384f88d5f3337267c5e579765875dc4daca813e21734b140639e752ae677502f801b175ac6868
    # to_local amount 6984683 wscript 63210212a140cd0c6539d07cd08dfe09984dec3251ea808b892efeac3ede9402bf2b1967029000b2752103fd5960528dc152014952efdb702a88f71e3c1653b2314431701ec77e57fde83c68ac
    # to_remote amount 3000000 P2WPKH(0394854aa6eab5b2a8122cc726e9dded053a2184d88256816826d6231c068d4a5b)
    remote_signature = 30450221008b7c191dd46893b67b628e618d2dc8e81169d38bade310181ab77d7c94c6675e02203b4dd131fd7c9deb299560983dcdc485545c98f989f7ae8180c28289f9e6bdb0
    # local_signature = 3044022047305531dd44391dce03ae20f8735005c615eb077a974edb0059ea1a311857d602202e0ed6972fbdd1e8cb542b06e0929bc41b2ddf236e04cb75edd56151f4197506
    output commit_tx: 02000000000101bef67e4e2fb9ddeeb3461973cd4c62abb35050b1add772995b820b584a488489000000000038b02b8003a00f0000000000002200208c48d15160397c9731df9bc3b236656efb6665fbfe92b4a6878e88a499f741c4c0c62d0000000000160014ccf1af2f2aabee14bb40fa3851ab2301de843110eb936a00000000002200204adb4e2f00643db396dd120d4e7dc17625f5f2c11a40d857accc862d6b7dd80e0400473044022047305531dd44391dce03ae20f8735005c615eb077a974edb0059ea1a311857d602202e0ed6972fbdd1e8cb542b06e0929bc41b2ddf236e04cb75edd56151f4197506014830450221008b7c191dd46893b67b628e618d2dc8e81169d38bade310181ab77d7c94c6675e02203b4dd131fd7c9deb299560983dcdc485545c98f989f7ae8180c28289f9e6bdb001475221023da092f6980e58d2c037173180e9a465476026ee50f96695963e8efe436f54eb21030e9f7b623d2ccc7c9bd44d66d5ce21ce504c0acf6385a132cec6d3c39fa711c152ae3e195220
    num_htlcs: 1
    # signature for output 0 (HTLC 4)
    remote_htlc_signature = 3044022044f65cf833afdcb9d18795ca93f7230005777662539815b8a601eeb3e57129a902206a4bf3e53392affbba52640627defa8dc8af61c958c9e827b2798ab45828abdd
    # local_signature = 3045022100b94d931a811b32eeb885c28ddcf999ae1981893b21dd1329929543fe87ce793002206370107fdd151c5f2384f9ceb71b3107c69c74c8ed5a28a94a4ab2d27d3b0724
    output htlc_success_tx 4: 020000000001011c076aa7fb3d7460d10df69432c904227ea84bbf3134d4ceee5fb0f135ef206d0000000000000000000175050000000000002200204adb4e2f00643db396dd120d4e7dc17625f5f2c11a40d857accc862d6b7dd80e0500473044022044f65cf833afdcb9d18795ca93f7230005777662539815b8a601eeb3e57129a902206a4bf3e53392affbba52640627defa8dc8af61c958c9e827b2798ab45828abdd01483045022100b94d931a811b32eeb885c28ddcf999ae1981893b21dd1329929543fe87ce793002206370107fdd151c5f2384f9ceb71b3107c69c74c8ed5a28a94a4ab2d27d3b0724012004040404040404040404040404040404040404040404040404040404040404048a76a91414011f7254d96b819c76986c277d115efce6f7b58763ac67210394854aa6eab5b2a8122cc726e9dded053a2184d88256816826d6231c068d4a5b7c8201208763a91418bc1a114ccf9c052d3d23e28d3b0a9d1227434288527c21030d417a46946384f88d5f3337267c5e579765875dc4daca813e21734b140639e752ae677502f801b175ac686800000000

    name: commitment tx with 3 outputs untrimmed (maximum feerate)
    to_local_msat: 6988000000
    to_remote_msat: 3000000000
    local_feerate_per_kw: 4914
    # base commitment transaction fee = 4402
    # actual commitment transaction fee = 12402
    # HTLC 4 received amount 4000 wscript 76a91414011f7254d96b819c76986c277d115efce6f7b58763ac67210394854aa6eab5b2a8122cc726e9dded053a2184d88256816826d6231c068d4a5b7c8201208763a91418bc1a114ccf9c052d3d23e28d3b0a9d1227434288527c21030d417a46946384f88d5f3337267c5e579765875dc4daca813e21734b140639e752ae677502f801b175ac6868
    # to_local amount 6983598 wscript 63210212a140cd0c6539d07cd08dfe09984dec3251ea808b892efeac3ede9402bf2b1967029000b2752103fd5960528dc152014952efdb702a88f71e3c1653b2314431701ec77e57fde83c68ac
    # to_remote amount 3000000 P2WPKH(0394854aa6eab5b2a8122cc726e9dded053a2184d88256816826d6231c068d4a5b)
    remote_signature = 304402206d6cb93969d39177a09d5d45b583f34966195b77c7e585cf47ac5cce0c90cefb022031d71ae4e33a4e80df7f981d696fbdee517337806a3c7138b7491e2cbb077a0e
    # local_signature = 304402206a2679efa3c7aaffd2a447fd0df7aba8792858b589750f6a1203f9259173198a022008d52a0e77a99ab533c36206cb15ad7aeb2aa72b93d4b571e728cb5ec2f6fe26
    output commit_tx: 02000000000101bef67e4e2fb9ddeeb3461973cd4c62abb35050b1add772995b820b584a488489000000000038b02b8003a00f0000000000002200208c48d15160397c9731df9bc3b236656efb6665fbfe92b4a6878e88a499f741c4c0c62d0000000000160014ccf1af2f2aabee14bb40fa3851ab2301de843110ae8f6a00000000002200204adb4e2f00643db396dd120d4e7dc17625f5f2c11a40d857accc862d6b7dd80e040047304402206a2679efa3c7aaffd2a447fd0df7aba8792858b589750f6a1203f9259173198a022008d52a0e77a99ab533c36206cb15ad7aeb2aa72b93d4b571e728cb5ec2f6fe260147304402206d6cb93969d39177a09d5d45b583f34966195b77c7e585cf47ac5cce0c90cefb022031d71ae4e33a4e80df7f981d696fbdee517337806a3c7138b7491e2cbb077a0e01475221023da092f6980e58d2c037173180e9a465476026ee50f96695963e8efe436f54eb21030e9f7b623d2ccc7c9bd44d66d5ce21ce504c0acf6385a132cec6d3c39fa711c152ae3e195220
    num_htlcs: 1
    # signature for output 0 (HTLC 4)
    remote_htlc_signature = 3045022100fcb38506bfa11c02874092a843d0cc0a8613c23b639832564a5f69020cb0f6ba02206508b9e91eaa001425c190c68ee5f887e1ad5b1b314002e74db9dbd9e42dbecf
    # local_signature = 304502210086e76b460ddd3cea10525fba298405d3fe11383e56966a5091811368362f689a02200f72ee75657915e0ede89c28709acd113ede9e1b7be520e3bc5cda425ecd6e68
    output htlc_success_tx 4: 0200000000010110a3fdcbcd5db477cd3ad465e7f501ffa8c437e8301f00a6061138590add757f0000000000000000000122020000000000002200204adb4e2f00643db396dd120d4e7dc17625f5f2c11a40d857accc862d6b7dd80e0500483045022100fcb38506bfa11c02874092a843d0cc0a8613c23b639832564a5f69020cb0f6ba02206508b9e91eaa001425c190c68ee5f887e1ad5b1b314002e74db9dbd9e42dbecf0148304502210086e76b460ddd3cea10525fba298405d3fe11383e56966a5091811368362f689a02200f72ee75657915e0ede89c28709acd113ede9e1b7be520e3bc5cda425ecd6e68012004040404040404040404040404040404040404040404040404040404040404048a76a91414011f7254d96b819c76986c277d115efce6f7b58763ac67210394854aa6eab5b2a8122cc726e9dded053a2184d88256816826d6231c068d4a5b7c8201208763a91418bc1a114ccf9c052d3d23e28d3b0a9d1227434288527c21030d417a46946384f88d5f3337267c5e579765875dc4daca813e21734b140639e752ae677502f801b175ac686800000000

    name: commitment tx with 2 outputs untrimmed (minimum feerate)
    to_local_msat: 6988000000
    to_remote_msat: 3000000000
    local_feerate_per_kw: 4915
    # base commitment transaction fee = 3558
    # actual commitment transaction fee = 15558
    # to_local amount 6984442 wscript 63210212a140cd0c6539d07cd08dfe09984dec3251ea808b892efeac3ede9402bf2b1967029000b2752103fd5960528dc152014952efdb702a88f71e3c1653b2314431701ec77e57fde83c68ac
    # to_remote amount 3000000 P2WPKH(0394854aa6eab5b2a8122cc726e9dded053a2184d88256816826d6231c068d4a5b)
    remote_signature = 304402200769ba89c7330dfa4feba447b6e322305f12ac7dac70ec6ba997ed7c1b598d0802204fe8d337e7fee781f9b7b1a06e580b22f4f79d740059560191d7db53f8765552
    # local_signature = 3045022100a012691ba6cea2f73fa8bac37750477e66363c6d28813b0bb6da77c8eb3fb0270220365e99c51304b0b1a6ab9ea1c8500db186693e39ec1ad5743ee231b0138384b9
    output commit_tx: 02000000000101bef67e4e2fb9ddeeb3461973cd4c62abb35050b1add772995b820b584a488489000000000038b02b8002c0c62d0000000000160014ccf1af2f2aabee14bb40fa3851ab2301de843110fa926a00000000002200204adb4e2f00643db396dd120d4e7dc17625f5f2c11a40d857accc862d6b7dd80e0400483045022100a012691ba6cea2f73fa8bac37750477e66363c6d28813b0bb6da77c8eb3fb0270220365e99c51304b0b1a6ab9ea1c8500db186693e39ec1ad5743ee231b0138384b90147304402200769ba89c7330dfa4feba447b6e322305f12ac7dac70ec6ba997ed7c1b598d0802204fe8d337e7fee781f9b7b1a06e580b22f4f79d740059560191d7db53f876555201475221023da092f6980e58d2c037173180e9a465476026ee50f96695963e8efe436f54eb21030e9f7b623d2ccc7c9bd44d66d5ce21ce504c0acf6385a132cec6d3c39fa711c152ae3e195220
    num_htlcs: 0

    name: commitment tx with 2 outputs untrimmed (maximum feerate)
    to_local_msat: 6988000000
    to_remote_msat: 3000000000
    local_feerate_per_kw: 9651180
    # base commitment transaction fee = 6987454
    # actual commitment transaction fee = 6999454
    # to_local amount 546 wscript 63210212a140cd0c6539d07cd08dfe09984dec3251ea808b892efeac3ede9402bf2b1967029000b2752103fd5960528dc152014952efdb702a88f71e3c1653b2314431701ec77e57fde83c68ac
    # to_remote amount 3000000 P2WPKH(0394854aa6eab5b2a8122cc726e9dded053a2184d88256816826d6231c068d4a5b)
    remote_signature = 3044022037f83ff00c8e5fb18ae1f918ffc24e54581775a20ff1ae719297ef066c71caa9022039c529cccd89ff6c5ed1db799614533844bd6d101da503761c45c713996e3bbd
    # local_signature = 30440220514f977bf7edc442de8ce43ace9686e5ebdc0f893033f13e40fb46c8b8c6e1f90220188006227d175f5c35da0b092c57bea82537aed89f7778204dc5bacf4f29f2b9
    output commit_tx: 02000000000101bef67e4e2fb9ddeeb3461973cd4c62abb35050b1add772995b820b584a488489000000000038b02b800222020000000000002200204adb4e2f00643db396dd120d4e7dc17625f5f2c11a40d857accc862d6b7dd80ec0c62d0000000000160014ccf1af2f2aabee14bb40fa3851ab2301de84311004004730440220514f977bf7edc442de8ce43ace9686e5ebdc0f893033f13e40fb46c8b8c6e1f90220188006227d175f5c35da0b092c57bea82537aed89f7778204dc5bacf4f29f2b901473044022037f83ff00c8e5fb18ae1f918ffc24e54581775a20ff1ae719297ef066c71caa9022039c529cccd89ff6c5ed1db799614533844bd6d101da503761c45c713996e3bbd01475221023da092f6980e58d2c037173180e9a465476026ee50f96695963e8efe436f54eb21030e9f7b623d2ccc7c9bd44d66d5ce21ce504c0acf6385a132cec6d3c39fa711c152ae3e195220
    num_htlcs: 0

    name: commitment tx with 1 output untrimmed (minimum feerate)
    to_local_msat: 6988000000
    to_remote_msat: 3000000000
    local_feerate_per_kw: 9651181
    # base commitment transaction fee = 6987455
    # actual commitment transaction fee = 7000000
    # to_remote amount 3000000 P2WPKH(0394854aa6eab5b2a8122cc726e9dded053a2184d88256816826d6231c068d4a5b)
    remote_signature = 3044022064901950be922e62cbe3f2ab93de2b99f37cff9fc473e73e394b27f88ef0731d02206d1dfa227527b4df44a07599289e207d6fd9cca60c0365682dcd3deaf739567e
    # local_signature = 3044022031a82b51bd014915fe68928d1abf4b9885353fb896cac10c3fdd88d7f9c7f2e00220716bda819641d2c63e65d3549b6120112e1aeaf1742eed94a471488e79e206b1
    output commit_tx: 02000000000101bef67e4e2fb9ddeeb3461973cd4c62abb35050b1add772995b820b584a488489000000000038b02b8001c0c62d0000000000160014ccf1af2f2aabee14bb40fa3851ab2301de8431100400473044022031a82b51bd014915fe68928d1abf4b9885353fb896cac10c3fdd88d7f9c7f2e00220716bda819641d2c63e65d3549b6120112e1aeaf1742eed94a471488e79e206b101473044022064901950be922e62cbe3f2ab93de2b99f37cff9fc473e73e394b27f88ef0731d02206d1dfa227527b4df44a07599289e207d6fd9cca60c0365682dcd3deaf739567e01475221023da092f6980e58d2c037173180e9a465476026ee50f96695963e8efe436f54eb21030e9f7b623d2ccc7c9bd44d66d5ce21ce504c0acf6385a132cec6d3c39fa711c152ae3e195220
    num_htlcs: 0

    name: commitment tx with fee greater than funder amount
    to_local_msat: 6988000000
    to_remote_msat: 3000000000
    local_feerate_per_kw: 9651936
    # base commitment transaction fee = 6988001
    # actual commitment transaction fee = 7000000
    # to_remote amount 3000000 P2WPKH(0394854aa6eab5b2a8122cc726e9dded053a2184d88256816826d6231c068d4a5b)
    remote_signature = 3044022064901950be922e62cbe3f2ab93de2b99f37cff9fc473e73e394b27f88ef0731d02206d1dfa227527b4df44a07599289e207d6fd9cca60c0365682dcd3deaf739567e
    # local_signature = 3044022031a82b51bd014915fe68928d1abf4b9885353fb896cac10c3fdd88d7f9c7f2e00220716bda819641d2c63e65d3549b6120112e1aeaf1742eed94a471488e79e206b1
    output commit_tx: 02000000000101bef67e4e2fb9ddeeb3461973cd4c62abb35050b1add772995b820b584a488489000000000038b02b8001c0c62d0000000000160014ccf1af2f2aabee14bb40fa3851ab2301de8431100400473044022031a82b51bd014915fe68928d1abf4b9885353fb896cac10c3fdd88d7f9c7f2e00220716bda819641d2c63e65d3549b6120112e1aeaf1742eed94a471488e79e206b101473044022064901950be922e62cbe3f2ab93de2b99f37cff9fc473e73e394b27f88ef0731d02206d1dfa227527b4df44a07599289e207d6fd9cca60c0365682dcd3deaf739567e01475221023da092f6980e58d2c037173180e9a465476026ee50f96695963e8efe436f54eb21030e9f7b623d2ccc7c9bd44d66d5ce21ce504c0acf6385a132cec6d3c39fa711c152ae3e195220
    num_htlcs: 0



# Appendix D: Per-commitment Secret Generation Test Vectors

These test the generation algorithm which all nodes use.

## Generation tests

    name: generate_from_seed 0 final node
	seed: 0x0000000000000000000000000000000000000000000000000000000000000000
	I: 281474976710655
	output: 0x02a40c85b6f28da08dfdbe0926c53fab2de6d28c10301f8f7c4073d5e42e3148

	name: generate_from_seed FF final node
	seed: 0xFFFFFFFFFFFFFFFFFFFFFFFFFFFFFFFFFFFFFFFFFFFFFFFFFFFFFFFFFFFFFFFF
	I: 281474976710655
	output: 0x7cc854b54e3e0dcdb010d7a3fee464a9687be6e8db3be6854c475621e007a5dc

	name: generate_from_seed FF alternate bits 1
	seed: 0xFFFFFFFFFFFFFFFFFFFFFFFFFFFFFFFFFFFFFFFFFFFFFFFFFFFFFFFFFFFFFFFF
	I: 0xaaaaaaaaaaa
	output: 0x56f4008fb007ca9acf0e15b054d5c9fd12ee06cea347914ddbaed70d1c13a528

	name: generate_from_seed FF alternate bits 2
	seed: 0xFFFFFFFFFFFFFFFFFFFFFFFFFFFFFFFFFFFFFFFFFFFFFFFFFFFFFFFFFFFFFFFF
	I: 0x555555555555
	output: 0x9015daaeb06dba4ccc05b91b2f73bd54405f2be9f217fbacd3c5ac2e62327d31

	name: generate_from_seed 01 last nontrivial node
	seed: 0x0101010101010101010101010101010101010101010101010101010101010101
	I: 1
	output: 0x915c75942a26bb3a433a8ce2cb0427c29ec6c1775cfc78328b57f6ba7bfeaa9c

## Storage tests

These test the optional compact storage system.  In many cases, an
incorrect entry cannot be determined until its parent is revealed; we
specifically corrupt an entry and all its children (except for the
last test, which would require another 8 samples to be detected).  For
these tests we use a seed of `0xFFF...FF` and incorrect entries are
seeded with `0x000...00`.

    name: insert_secret correct sequence
	I: 281474976710655
	secret: 0x7cc854b54e3e0dcdb010d7a3fee464a9687be6e8db3be6854c475621e007a5dc
	output: OK
	I: 281474976710654
	secret: 0xc7518c8ae4660ed02894df8976fa1a3659c1a8b4b5bec0c4b872abeba4cb8964
	output: OK
	I: 281474976710653
	secret: 0x2273e227a5b7449b6e70f1fb4652864038b1cbf9cd7c043a7d6456b7fc275ad8
	output: OK
	I: 281474976710652
	secret: 0x27cddaa5624534cb6cb9d7da077cf2b22ab21e9b506fd4998a51d54502e99116
	output: OK
	I: 281474976710651
	secret: 0xc65716add7aa98ba7acb236352d665cab17345fe45b55fb879ff80e6bd0c41dd
	output: OK
	I: 281474976710650
	secret: 0x969660042a28f32d9be17344e09374b379962d03db1574df5a8a5a47e19ce3f2
	output: OK
	I: 281474976710649
	secret: 0xa5a64476122ca0925fb344bdc1854c1c0a59fc614298e50a33e331980a220f32
	output: OK
	I: 281474976710648
	secret: 0x05cde6323d949933f7f7b78776bcc1ea6d9b31447732e3802e1f7ac44b650e17
	output: OK

    name: insert_secret #1 incorrect
	I: 281474976710655
	secret: 0x02a40c85b6f28da08dfdbe0926c53fab2de6d28c10301f8f7c4073d5e42e3148
	output: OK
	I: 281474976710654
	secret: 0xc7518c8ae4660ed02894df8976fa1a3659c1a8b4b5bec0c4b872abeba4cb8964
	output: ERROR

    name: insert_secret #2 incorrect (#1 derived from incorrect)
	I: 281474976710655
	secret: 0x02a40c85b6f28da08dfdbe0926c53fab2de6d28c10301f8f7c4073d5e42e3148
	output: OK
	I: 281474976710654
	secret: 0xdddc3a8d14fddf2b68fa8c7fbad2748274937479dd0f8930d5ebb4ab6bd866a3
	output: OK
	I: 281474976710653
	secret: 0x2273e227a5b7449b6e70f1fb4652864038b1cbf9cd7c043a7d6456b7fc275ad8
	output: OK
	I: 281474976710652
	secret: 0x27cddaa5624534cb6cb9d7da077cf2b22ab21e9b506fd4998a51d54502e99116
	output: ERROR

    name: insert_secret #3 incorrect
	I: 281474976710655
	secret: 0x7cc854b54e3e0dcdb010d7a3fee464a9687be6e8db3be6854c475621e007a5dc
	output: OK
	I: 281474976710654
	secret: 0xc7518c8ae4660ed02894df8976fa1a3659c1a8b4b5bec0c4b872abeba4cb8964
	output: OK
	I: 281474976710653
	secret: 0xc51a18b13e8527e579ec56365482c62f180b7d5760b46e9477dae59e87ed423a
	output: OK
	I: 281474976710652
	secret: 0x27cddaa5624534cb6cb9d7da077cf2b22ab21e9b506fd4998a51d54502e99116
	output: ERROR

    name: insert_secret #4 incorrect (1,2,3 derived from incorrect)
	I: 281474976710655
	secret: 0x02a40c85b6f28da08dfdbe0926c53fab2de6d28c10301f8f7c4073d5e42e3148
	output: OK
	I: 281474976710654
	secret: 0xdddc3a8d14fddf2b68fa8c7fbad2748274937479dd0f8930d5ebb4ab6bd866a3
	output: OK
	I: 281474976710653
	secret: 0xc51a18b13e8527e579ec56365482c62f180b7d5760b46e9477dae59e87ed423a
	output: OK
	I: 281474976710652
	secret: 0xba65d7b0ef55a3ba300d4e87af29868f394f8f138d78a7011669c79b37b936f4
	output: OK
	I: 281474976710651
	secret: 0xc65716add7aa98ba7acb236352d665cab17345fe45b55fb879ff80e6bd0c41dd
	output: OK
	I: 281474976710650
	secret: 0x969660042a28f32d9be17344e09374b379962d03db1574df5a8a5a47e19ce3f2
	output: OK
	I: 281474976710649
	secret: 0xa5a64476122ca0925fb344bdc1854c1c0a59fc614298e50a33e331980a220f32
	output: OK
	I: 281474976710648
	secret: 0x05cde6323d949933f7f7b78776bcc1ea6d9b31447732e3802e1f7ac44b650e17
	output: ERROR
	
    name: insert_secret #5 incorrect
	I: 281474976710655
	secret: 0x7cc854b54e3e0dcdb010d7a3fee464a9687be6e8db3be6854c475621e007a5dc
	output: OK
	I: 281474976710654
	secret: 0xc7518c8ae4660ed02894df8976fa1a3659c1a8b4b5bec0c4b872abeba4cb8964
	output: OK
	I: 281474976710653
	secret: 0x2273e227a5b7449b6e70f1fb4652864038b1cbf9cd7c043a7d6456b7fc275ad8
	output: OK
	I: 281474976710652
	secret: 0x27cddaa5624534cb6cb9d7da077cf2b22ab21e9b506fd4998a51d54502e99116
	output: OK
	I: 281474976710651
	secret: 0x631373ad5f9ef654bb3dade742d09504c567edd24320d2fcd68e3cc47e2ff6a6
	output: OK
	I: 281474976710650
	secret: 0x969660042a28f32d9be17344e09374b379962d03db1574df5a8a5a47e19ce3f2
	output: ERROR

    name: insert_secret #6 incorrect (5 derived from incorrect)
	I: 281474976710655
	secret: 0x7cc854b54e3e0dcdb010d7a3fee464a9687be6e8db3be6854c475621e007a5dc
	output: OK
	I: 281474976710654
	secret: 0xc7518c8ae4660ed02894df8976fa1a3659c1a8b4b5bec0c4b872abeba4cb8964
	output: OK
	I: 281474976710653
	secret: 0x2273e227a5b7449b6e70f1fb4652864038b1cbf9cd7c043a7d6456b7fc275ad8
	output: OK
	I: 281474976710652
	secret: 0x27cddaa5624534cb6cb9d7da077cf2b22ab21e9b506fd4998a51d54502e99116
	output: OK
	I: 281474976710651
	secret: 0x631373ad5f9ef654bb3dade742d09504c567edd24320d2fcd68e3cc47e2ff6a6
	output: OK
	I: 281474976710650
	secret: 0xb7e76a83668bde38b373970155c868a653304308f9896692f904a23731224bb1
	output: OK
	I: 281474976710649
	secret: 0xa5a64476122ca0925fb344bdc1854c1c0a59fc614298e50a33e331980a220f32
	output: OK
	I: 281474976710648
	secret: 0x05cde6323d949933f7f7b78776bcc1ea6d9b31447732e3802e1f7ac44b650e17
	output: ERROR

    name: insert_secret #7 incorrect
	I: 281474976710655
	secret: 0x7cc854b54e3e0dcdb010d7a3fee464a9687be6e8db3be6854c475621e007a5dc
	output: OK
	I: 281474976710654
	secret: 0xc7518c8ae4660ed02894df8976fa1a3659c1a8b4b5bec0c4b872abeba4cb8964
	output: OK
	I: 281474976710653
	secret: 0x2273e227a5b7449b6e70f1fb4652864038b1cbf9cd7c043a7d6456b7fc275ad8
	output: OK
	I: 281474976710652
	secret: 0x27cddaa5624534cb6cb9d7da077cf2b22ab21e9b506fd4998a51d54502e99116
	output: OK
	I: 281474976710651
	secret: 0xc65716add7aa98ba7acb236352d665cab17345fe45b55fb879ff80e6bd0c41dd
	output: OK
	I: 281474976710650
	secret: 0x969660042a28f32d9be17344e09374b379962d03db1574df5a8a5a47e19ce3f2
	output: OK
	I: 281474976710649
	secret: 0xe7971de736e01da8ed58b94c2fc216cb1dca9e326f3a96e7194fe8ea8af6c0a3
	output: OK
	I: 281474976710648
	secret: 0x05cde6323d949933f7f7b78776bcc1ea6d9b31447732e3802e1f7ac44b650e17
	output: ERROR

    name: insert_secret #8 incorrect
	I: 281474976710655
	secret: 0x7cc854b54e3e0dcdb010d7a3fee464a9687be6e8db3be6854c475621e007a5dc
	output: OK
	I: 281474976710654
	secret: 0xc7518c8ae4660ed02894df8976fa1a3659c1a8b4b5bec0c4b872abeba4cb8964
	output: OK
	I: 281474976710653
	secret: 0x2273e227a5b7449b6e70f1fb4652864038b1cbf9cd7c043a7d6456b7fc275ad8
	output: OK
	I: 281474976710652
	secret: 0x27cddaa5624534cb6cb9d7da077cf2b22ab21e9b506fd4998a51d54502e99116
	output: OK
	I: 281474976710651
	secret: 0xc65716add7aa98ba7acb236352d665cab17345fe45b55fb879ff80e6bd0c41dd
	output: OK
	I: 281474976710650
	secret: 0x969660042a28f32d9be17344e09374b379962d03db1574df5a8a5a47e19ce3f2
	output: OK
	I: 281474976710649
	secret: 0xa5a64476122ca0925fb344bdc1854c1c0a59fc614298e50a33e331980a220f32
	output: OK
	I: 281474976710648
	secret: 0xa7efbc61aac46d34f77778bac22c8a20c6a46ca460addc49009bda875ec88fa4
	output: ERROR
	
# Appendix E: Key Derivation Test Vectors

These test the derivation for `localkey`, `remotekey`, `local_delayedkey` and
`remote_delayedkey` (which use the formula), as well as the `revocationkey`.

All of them use the following secrets (and thus the derived points):

    base_secret: 0x000102030405060708090a0b0c0d0e0f101112131415161718191a1b1c1d1e1f
    per_commitment_secret: 0x1f1e1d1c1b1a191817161514131211100f0e0d0c0b0a09080706050403020100
    base_point: 0x036d6caac248af96f6afa7f904f550253a0f3ef3f5aa2fe6838a95b216691468e2
    per_commitment_point: 0x025f7117a78150fe2ef97db7cfc83bd57b2e2c0d0dd25eaf467a4a1c2a45ce1486

    name: derivation of key from basepoint and per_commitment_point
    # SHA256(per_commitment_point || basepoint)
    # => SHA256(0x025f7117a78150fe2ef97db7cfc83bd57b2e2c0d0dd25eaf467a4a1c2a45ce1486 || 0x036d6caac248af96f6afa7f904f550253a0f3ef3f5aa2fe6838a95b216691468e2)
    # = 0xcbcdd70fcfad15ea8e9e5c5a12365cf00912504f08ce01593689dd426bca9ff0
    # + basepoint (0x036d6caac248af96f6afa7f904f550253a0f3ef3f5aa2fe6838a95b216691468e2)
    # = 0x0235f2dbfaa89b57ec7b055afe29849ef7ddfeb1cefdb9ebdc43f5494984db29e5
    localkey: 0x0235f2dbfaa89b57ec7b055afe29849ef7ddfeb1cefdb9ebdc43f5494984db29e5

    name: derivation of secret key from basepoint secret and per_commitment_secret
	# SHA256(per_commitment_point || basepoint)
    # => SHA256(0x025f7117a78150fe2ef97db7cfc83bd57b2e2c0d0dd25eaf467a4a1c2a45ce1486 || 0x036d6caac248af96f6afa7f904f550253a0f3ef3f5aa2fe6838a95b216691468e2)
    # = 0xcbcdd70fcfad15ea8e9e5c5a12365cf00912504f08ce01593689dd426bca9ff0
    # + basepoint_secret (0x000102030405060708090a0b0c0d0e0f101112131415161718191a1b1c1d1e1f)
    # = 0xcbced912d3b21bf196a766651e436aff192362621ce317704ea2f75d87e7be0f
    localprivkey: 0xcbced912d3b21bf196a766651e436aff192362621ce317704ea2f75d87e7be0f

    name: derivation of revocation key from basepoint and per_commitment_point
    # SHA256(revocation_basepoint || per_commitment_point)
    # => SHA256(0x036d6caac248af96f6afa7f904f550253a0f3ef3f5aa2fe6838a95b216691468e2 || 0x025f7117a78150fe2ef97db7cfc83bd57b2e2c0d0dd25eaf467a4a1c2a45ce1486)
    # = 0xefbf7ba5a074276701798376950a64a90f698997cce0dff4d24a6d2785d20963
    # x revocation_basepoint = 0x02c00c4aadc536290422a807250824a8d87f19d18da9d610d45621df22510db8ce
    # SHA256(per_commitment_point || revocation_basepoint)
    # => SHA256(0x025f7117a78150fe2ef97db7cfc83bd57b2e2c0d0dd25eaf467a4a1c2a45ce1486 || 0x036d6caac248af96f6afa7f904f550253a0f3ef3f5aa2fe6838a95b216691468e2)
    # = 0xcbcdd70fcfad15ea8e9e5c5a12365cf00912504f08ce01593689dd426bca9ff0
    # x per_commitment_point = 0x0325ee7d3323ce52c4b33d4e0a73ab637711057dd8866e3b51202a04112f054c43
    # 0x02c00c4aadc536290422a807250824a8d87f19d18da9d610d45621df22510db8ce + 0x0325ee7d3323ce52c4b33d4e0a73ab637711057dd8866e3b51202a04112f054c43 => 0x02916e326636d19c33f13e8c0c3a03dd157f332f3e99c317c141dd865eb01f8ff0
    revocationkey: 0x02916e326636d19c33f13e8c0c3a03dd157f332f3e99c317c141dd865eb01f8ff0

    name: derivation of revocation secret from basepoint_secret and per_commitment_secret
    # SHA256(revocation_basepoint || per_commitment_point)
    # => SHA256(0x036d6caac248af96f6afa7f904f550253a0f3ef3f5aa2fe6838a95b216691468e2 || 0x025f7117a78150fe2ef97db7cfc83bd57b2e2c0d0dd25eaf467a4a1c2a45ce1486)
    # = 0xefbf7ba5a074276701798376950a64a90f698997cce0dff4d24a6d2785d20963
    # * revocation_basepoint_secret (0x000102030405060708090a0b0c0d0e0f101112131415161718191a1b1c1d1e1f)# = 0x44bfd55f845f885b8e60b2dca4b30272d5343be048d79ce87879d9863dedc842
    # SHA256(per_commitment_point || revocation_basepoint)
    # => SHA256(0x025f7117a78150fe2ef97db7cfc83bd57b2e2c0d0dd25eaf467a4a1c2a45ce1486 || 0x036d6caac248af96f6afa7f904f550253a0f3ef3f5aa2fe6838a95b216691468e2)
    # = 0xcbcdd70fcfad15ea8e9e5c5a12365cf00912504f08ce01593689dd426bca9ff0
    # * per_commitment_secret (0x1f1e1d1c1b1a191817161514131211100f0e0d0c0b0a09080706050403020100)# = 0x8be02a96a97b9a3c1c9f59ebb718401128b72ec009d85ee1656319b52319b8ce
    # => 0xd09ffff62ddb2297ab000cc85bcb4283fdeb6aa052affbc9dddcf33b61078110
    revocationprivkey: 0xd09ffff62ddb2297ab000cc85bcb4283fdeb6aa052affbc9dddcf33b61078110

# References

# Authors

FIXME

![Creative Commons License](https://i.creativecommons.org/l/by/4.0/88x31.png "License CC-BY")
<br>
This work is licensed under a [Creative Commons Attribution 4.0 International License](http://creativecommons.org/licenses/by/4.0/).
<|MERGE_RESOLUTION|>--- conflicted
+++ resolved
@@ -210,11 +210,7 @@
 These HTLC transactions are almost identical, except the HTLC-Timeout transaction is timelocked.  This is also the transaction which can be spent by a valid penalty transaction.
 
 * version: 2
-<<<<<<< HEAD
-* locktime: `0` for HTLC-Success, `cltv-expiry`(see [`update_add_htlc`](02-peer-protocol.md#adding-an-htlc-update_add_htlc)) for HTLC-Timeout.
-=======
 * locktime: `0` for HTLC-Success, `cltv_expiry` for HTLC-Timeout.
->>>>>>> 1b4195c8
 * txin count: 1
    * `txin[0]` outpoint: `txid` of the commitment transaction and `output_index` of the matching HTLC output for the HTLC transaction.
    * `txin[0]` sequence: `0`
@@ -798,11 +794,11 @@
     htlc 0 direction: remote->local
     htlc 0 amount_msat: 1000000
     htlc 0 expiry: 500
-    htlc 0 payment_preimage_hash: b8bcb07f6344b42ab04250c86a6e8b75d3fdbbc6 (preimage: 0000000000000000000000000000000000000000000000000000000000000000)
+    htlc 0 payment_preimage: 0000000000000000000000000000000000000000000000000000000000000000
     htlc 1 direction: remote->local
     htlc 1 amount_msat: 2000000
     htlc 1 expiry: 501
-    htlc 1 payment_preimage_hash: 4b6b2e5444c2639cc0fb7bcea5afba3f3cdce239 (preimage: 0101010101010101010101010101010101010101010101010101010101010101)
+    htlc 1 payment_preimage: 0101010101010101010101010101010101010101010101010101010101010101
     htlc 2 direction: local->remote
     htlc 2 amount_msat: 2000000
     htlc 2 expiry: 502
@@ -814,7 +810,7 @@
     htlc 4 direction: remote->local
     htlc 4 amount_msat: 4000000
     htlc 4 expiry: 504
-    htlc 4 payment_preimage_hash: 8a486ff2e31d6158bf39e2608864d63fefd09d5b (preimage: 0404040404040404040404040404040404040404040404040404040404040404)
+    htlc 4 payment_preimage: 0404040404040404040404040404040404040404040404040404040404040404
 
 <!-- We derive the test vector values as per Key Derivation, though it's not
      required for this test.  They're included here for completeness and
