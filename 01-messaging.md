--- conflicted
+++ resolved
@@ -226,23 +226,14 @@
 
 Once authentication is complete, the first message reveals the features supported or required by this node, even if this is a reconnection.
 
-<<<<<<< HEAD
-[BOLT #9](09-features.md) specifies lists of features. Each feature is generally represented by 2 bits. The least-significant bit is numbered 0, which is _even_, and the next most significant bit is numbered 1, which is _odd_.
-=======
 [BOLT #9](09-features.md) specifies lists of features. Each feature is generally represented by 2 bits. The least-significant bit is numbered 0, which is _even_, and the next most significant bit is numbered 1, which is _odd_.  For historical reasons, features are divided into global and local feature bitmasks.
->>>>>>> 8e69306e
 
 The `features` field MUST be padded to bytes with 0s.
 
 1. type: 16 (`init`)
 2. data:
-<<<<<<< HEAD
-   * [`u16`:`ignorelen`]
-   * [`ignorelen*byte`:`ignore`]
-=======
    * [`u16`:`gflen`]
    * [`gflen*byte`:`globalfeatures`]
->>>>>>> 8e69306e
    * [`u16`:`flen`]
    * [`flen*byte`:`features`]
 
@@ -251,13 +242,9 @@
 
 The sending node:
   - MUST send `init` as the first Lightning message for any connection.
-  - MUST set `ignorelen` to zero.
   - MUST set feature bits as defined in [BOLT #9](09-features.md).
   - MUST set any undefined feature bits to 0.
-<<<<<<< HEAD
-=======
   - SHOULD NOT set features greater than 13 in `globalfeatures`.
->>>>>>> 8e69306e
   - SHOULD use the minimum length required to represent the `features` field.
 
 The receiving node:
@@ -271,12 +258,8 @@
 
 #### Rationale
 
-<<<<<<< HEAD
-There used to be two feature bitfields here, but the first is now ignored.
-=======
 There used to be two feature bitfields here, but for backwards compatibility they're now
 combined into one.
->>>>>>> 8e69306e
 
 This semantic allows both future incompatible changes and future backward compatible changes. Bits should generally be assigned in pairs, in order that optional features may later become compulsory.
 
