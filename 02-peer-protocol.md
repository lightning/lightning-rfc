# BOLT #2: Peer Protocol for Channel Management

The peer channel protocol has three phases: establishment, normal
operation, and closing.

# Table of Contents

  * [Channel](#channel)
    * [Definition of `channel_id`](#definition-of-channel_id)
    * [Channel Establishment](#channel-establishment)
      * [The `open_channel` Message](#the-open_channel-message)
      * [The `accept_channel` Message](#the-accept_channel-message)
      * [The `funding_created` Message](#the-funding_created-message)
      * [The `funding_signed` Message](#the-funding_signed-message)
      * [The `funding_locked` Message](#the-funding_locked-message)
    * [Channel Close](#channel-close)
      * [Closing Initiation: `shutdown`](#closing-initiation-shutdown)
      * [Closing Negotiation: `closing_signed`](#closing-negotiation-closing_signed)
    * [Normal Operation](#normal-operation)
      * [Forwarding HTLCs](#forwarding-htlcs)
      * [`cltv_expiry_delta` Selection](#cltv_expiry_delta-selection)
      * [Adding an HTLC: `update_add_htlc`](#adding-an-htlc-update_add_htlc)
      * [Removing an HTLC: `update_fulfill_htlc`, `update_fail_htlc`, and `update_fail_malformed_htlc`](#removing-an-htlc-update_fulfill_htlc-update_fail_htlc-and-update_fail_malformed_htlc)
      * [Committing Updates So Far: `commitment_signed`](#committing-updates-so-far-commitment_signed)
      * [Completing the Transition to the Updated State: `revoke_and_ack`](#completing-the-transition-to-the-updated-state-revoke_and_ack)
      * [Updating Fees: `update_fee`](#updating-fees-update_fee)
    * [Message Retransmission: `channel_reestablish` message](#message-retransmission)
  * [Authors](#authors)

# Channel

## Definition of `channel_id`

Some messages use a `channel_id` to identify the channel. It's
derived from the funding transaction by combining the `funding_txid`
and the `funding_output_index`, using big-endian exclusive-OR
(i.e. `funding_output_index` alters the last 2 bytes).

Prior to channel establishment, a `temporary_channel_id` is used,
which is a random nonce.

Note that as duplicate `temporary_channel_id`s may exist from different
peers, APIs which reference channels by their channel id before the funding
transaction is created are inherently unsafe. The only protocol-provided
identifier for a channel before funding_created has been exchanged is the
(source_node_id, destination_node_id, temporary_channel_id) tuple. Note that
any such APIs which reference channels by their channel id before the funding
transaction is confirmed are also not persistent - until you know the script
pubkey corresponding to the funding output nothing prevents duplicative channel
ids.


## Channel Establishment

After authenticating and initializing a connection ([BOLT #8](08-transport.md)
and [BOLT #1](01-messaging.md#the-init-message), respectively), channel establishment may begin.
This consists of the funding node (funder) sending an `open_channel` message,
followed by the responding node (fundee) sending `accept_channel`. With the
channel parameters locked in, the funder is able to create the funding
transaction and both versions of the commitment transaction, as described in
[BOLT #3](03-transactions.md#bolt-3-bitcoin-transaction-and-script-formats).
The funder then sends the outpoint of the funding output with the `funding_created`
message, along with the signature for the fundee's version of the commitment
transaction. Once the fundee learns the funding outpoint, it's able to
generate the signature for the funder's version of the commitment transaction and send it
over using the `funding_signed` message.

Once the channel funder receives the `funding_signed` message, it
must broadcast the funding transaction to the Bitcoin network. After
the `funding_signed` message is sent/received, both sides should wait
for the funding transaction to enter the blockchain and reach the
specified depth (number of confirmations). After both sides have sent
the `funding_locked` message, the channel is established and can begin
normal operation. The `funding_locked` message includes information
that will be used to construct channel authentication proofs.


        +-------+                              +-------+
        |       |--(1)---  open_channel  ----->|       |
        |       |<-(2)--  accept_channel  -----|       |
        |       |                              |       |
        |   A   |--(3)--  funding_created  --->|   B   |
        |       |<-(4)--  funding_signed  -----|       |
        |       |                              |       |
        |       |--(5)--- funding_locked  ---->|       |
        |       |<-(6)--- funding_locked  -----|       |
        +-------+                              +-------+

        - where node A is 'funder' and node B is 'fundee'

If this fails at any stage, or if one node decides the channel terms
offered by the other node are not suitable, the channel establishment
fails.

Note that multiple channels can operate in parallel, as all channel
messages are identified by either a `temporary_channel_id` (before the
funding transaction is created) or a `channel_id` (derived from the
funding transaction).

### The `open_channel` Message

This message contains information about a node and indicates its
desire to set up a new channel. This is the first step toward creating
the funding transaction and both versions of the commitment transaction.

1. type: 32 (`open_channel`)
2. data:
   * [`chain_hash`:`chain_hash`]
   * [`32*byte`:`temporary_channel_id`]
   * [`u64`:`funding_satoshis`]
   * [`u64`:`push_msat`]
   * [`u64`:`dust_limit_satoshis`]
   * [`u64`:`max_htlc_value_in_flight_msat`]
   * [`u64`:`channel_reserve_satoshis`]
   * [`u64`:`htlc_minimum_msat`]
   * [`u32`:`feerate_per_kw`]
   * [`u16`:`to_self_delay`]
   * [`u16`:`max_accepted_htlcs`]
   * [`point`:`funding_pubkey`]
   * [`point`:`revocation_basepoint`]
   * [`point`:`payment_basepoint`]
   * [`point`:`delayed_payment_basepoint`]
   * [`point`:`htlc_basepoint`]
   * [`point`:`first_per_commitment_point`]
   * [`byte`:`channel_flags`]
   * [`u16`:`shutdown_len`] (`option_upfront_shutdown_script`)
   * [`shutdown_len*byte`:`shutdown_scriptpubkey`] (`option_upfront_shutdown_script`)

The `chain_hash` value denotes the exact blockchain that the opened channel will
reside within. This is usually the genesis hash of the respective blockchain.
The existence of the `chain_hash` allows nodes to open channels
across many distinct blockchains as well as have channels within multiple
blockchains opened to the same peer (if it supports the target chains).

The `temporary_channel_id` is used to identify this channel on a per-peer basis until the
funding transaction is established, at which point it is replaced
by the `channel_id`, which is derived from the funding transaction.

`funding_satoshis` is the amount the sender is putting into the
channel. `push_msat` is an amount of initial funds that the sender is
unconditionally giving to the receiver. `dust_limit_satoshis` is the
threshold below which outputs should not be generated for this node's
commitment or HTLC transactions (i.e. HTLCs below this amount plus
HTLC transaction fees are not enforceable on-chain). This reflects the
reality that tiny outputs are not considered standard transactions and
will not propagate through the Bitcoin network. `channel_reserve_satoshis`
is the minimum amount that the other node is to keep as a direct
payment. `htlc_minimum_msat` indicates the smallest value HTLC this
node will accept.

`max_htlc_value_in_flight_msat` is a cap on total value of outstanding
HTLCs, which allows a node to limit its exposure to HTLCs; similarly,
`max_accepted_htlcs` limits the number of outstanding HTLCs the other
node can offer.

`feerate_per_kw` indicates the initial fee rate in satoshi per 1000-weight
(i.e. 1/4 the more normally-used 'satoshi per 1000 vbytes') that this
side will pay for commitment and HTLC transactions, as described in
[BOLT #3](03-transactions.md#fee-calculation) (this can be adjusted
later with an `update_fee` message).

`to_self_delay` is the number of blocks that the other node's to-self
outputs must be delayed, using `OP_CHECKSEQUENCEVERIFY` delays; this
is how long it will have to wait in case of breakdown before redeeming
its own funds.

`funding_pubkey` is the public key in the 2-of-2 multisig script of
the funding transaction output.

The various `_basepoint` fields are used to derive unique
keys as described in [BOLT #3](03-transactions.md#key-derivation) for each commitment
transaction. Varying these keys ensures that the transaction ID of
each commitment transaction is unpredictable to an external observer,
even if one commitment transaction is seen; this property is very
useful for preserving privacy when outsourcing penalty transactions to
third parties.

`first_per_commitment_point` is the per-commitment point to be used
for the first commitment transaction,

Only the least-significant bit of `channel_flags` is currently
defined: `announce_channel`. This indicates whether the initiator of
the funding flow wishes to advertise this channel publicly to the
network, as detailed within [BOLT #7](07-routing-gossip.md#bolt-7-p2p-node-and-channel-discovery).

The `shutdown_scriptpubkey` allows the sending node to commit to where
funds will go on mutual close, which the remote node should enforce
even if a node is compromised later.

<<<<<<< HEAD
The `option_support_large_channel` is a feature used to let everyone 
know this node will accept `funding_satoshis` greater than or equal to 2^24.
Since it's broadcast in the `node_announcement` message other nodes can use it to identify peers 
willing to accept large channel even before exchanging the `init` message with them. 

=======
>>>>>>> 8e69306e
#### Requirements

The sending node:
  - MUST ensure the `chain_hash` value identifies the chain it wishes to open the channel within.
  - MUST ensure `temporary_channel_id` is unique from any other channel ID with the same peer.
  - if both nodes advertised `option_support_large_channel`:
    - MAY set `funding_satoshis` greater than or equal to 2^24 satoshi.
  - otherwise:
    - MUST set `funding_satoshis` to less than 2^24 satoshi.
  - MUST set `push_msat` to equal or less than 1000 * `funding_satoshis`.
  - MUST set `funding_pubkey`, `revocation_basepoint`, `htlc_basepoint`, `payment_basepoint`, and `delayed_payment_basepoint` to valid DER-encoded, compressed, secp256k1 pubkeys.
  - MUST set `first_per_commitment_point` to the per-commitment point to be used for the initial commitment transaction, derived as specified in [BOLT #3](03-transactions.md#per-commitment-secret-requirements).
  - MUST set `channel_reserve_satoshis` greater than or equal to `dust_limit_satoshis`.
  - MUST set undefined bits in `channel_flags` to 0.
  - if both nodes advertised the `option_upfront_shutdown_script` feature:
    - MUST include either a valid `shutdown_scriptpubkey` as required by `shutdown` `scriptpubkey`, or a zero-length `shutdown_scriptpubkey`.
  - otherwise:
    - MAY include a`shutdown_scriptpubkey`.

The sending node SHOULD:
  - set `to_self_delay` sufficient to ensure the sender can irreversibly spend a commitment transaction output, in case of misbehavior by the receiver.
  - set `feerate_per_kw` to at least the rate it estimates would cause the transaction to be immediately included in a block.
  - set `dust_limit_satoshis` to a sufficient value to allow commitment transactions to propagate through the Bitcoin network.
  - set `htlc_minimum_msat` to the minimum value HTLC it's willing to accept from this peer.

The receiving node MUST:
  - ignore undefined bits in `channel_flags`.
  - if the connection has been re-established after receiving a previous
 `open_channel`, BUT before receiving a `funding_created` message:
    - accept a new `open_channel` message.
    - discard the previous `open_channel` message.

The receiving node MAY fail the channel if:
  - `announce_channel` is `false` (`0`), yet it wishes to publicly announce the channel.
  - `funding_satoshis` is too small.
  - it considers `htlc_minimum_msat` too large.
  - it considers `max_htlc_value_in_flight_msat` too small.
  - it considers `channel_reserve_satoshis` too large.
  - it considers `max_accepted_htlcs` too small.
  - it considers `dust_limit_satoshis` too small and plans to rely on the sending node publishing its commitment transaction in the event of a data loss (see [message-retransmission](02-peer-protocol.md#message-retransmission)).

The receiving node MUST fail the channel if:
  - the `chain_hash` value is set to a hash of a chain that is unknown to the receiver.
  - `push_msat` is greater than `funding_satoshis` * 1000.
  - `to_self_delay` is unreasonably large.
  - `max_accepted_htlcs` is greater than 483.
  - it considers `feerate_per_kw` too small for timely processing or unreasonably large.
  - `funding_pubkey`, `revocation_basepoint`, `htlc_basepoint`, `payment_basepoint`, or `delayed_payment_basepoint`
are not valid DER-encoded compressed secp256k1 pubkeys.
  - `dust_limit_satoshis` is greater than `channel_reserve_satoshis`.
  - the funder's amount for the initial commitment transaction is not sufficient for full [fee payment](03-transactions.md#fee-payment).
  - both `to_local` and `to_remote` amounts for the initial commitment transaction are less than or equal to `channel_reserve_satoshis` (see [BOLT 3](03-transactions.md#commitment-transaction-outputs)).
  - `funding_satoshis` is greater than or equal to 2^24 and the receiver does not support `option_support_large_channel`. 

The receiving node MUST NOT:
  - consider funds received, using `push_msat`, to be received until the funding transaction has reached sufficient depth.

#### Rationale

The requirement for `funding_satoshis` to be less than 2^24 satoshi was a temporary self-imposed limit while implementations were not yet considered stable, it can be lifted by advertising `option_support_large_channel`. 

The *channel reserve* is specified by the peer's `channel_reserve_satoshis`: 1% of the channel total is suggested. Each side of a channel maintains this reserve so it always has something to lose if it were to try to broadcast an old, revoked commitment transaction. Initially, this reserve may not be met, as only one side has funds; but the protocol ensures that there is always progress toward meeting this reserve, and once met, it is maintained.

The sender can unconditionally give initial funds to the receiver using a non-zero `push_msat`, but even in this case we ensure that the funder has sufficient remaining funds to pay fees and that one side has some amount it can spend (which also implies there is at least one non-dust output). Note that, like any other on-chain transaction, this payment is not certain until the funding transaction has been confirmed sufficiently (with a danger of double-spend until this occurs) and may require a separate method to prove payment via on-chain confirmation.

The `feerate_per_kw` is generally only of concern to the sender (who pays the fees), but there is also the fee rate paid by HTLC transactions; thus, unreasonably large fee rates can also penalize the recipient.

Separating the `htlc_basepoint` from the `payment_basepoint` improves security: a node needs the secret associated with the `htlc_basepoint` to produce HTLC signatures for the protocol, but the secret for the `payment_basepoint` can be in cold storage.

The requirement that `channel_reserve_satoshis` is not considered dust
according to `dust_limit_satoshis` eliminates cases where all outputs
would be eliminated as dust.  The similar requirements in
`accept_channel` ensure that both sides' `channel_reserve_satoshis`
are above both `dust_limit_satoshis`.

Details for how to handle a channel failure can be found in [BOLT 5:Failing a Channel](05-onchain.md#failing-a-channel).

### The `accept_channel` Message

This message contains information about a node and indicates its
acceptance of the new channel. This is the second step toward creating the
funding transaction and both versions of the commitment transaction.

1. type: 33 (`accept_channel`)
2. data:
   * [`32*byte`:`temporary_channel_id`]
   * [`u64`:`dust_limit_satoshis`]
   * [`u64`:`max_htlc_value_in_flight_msat`]
   * [`u64`:`channel_reserve_satoshis`]
   * [`u64`:`htlc_minimum_msat`]
   * [`u32`:`minimum_depth`]
   * [`u16`:`to_self_delay`]
   * [`u16`:`max_accepted_htlcs`]
   * [`point`:`funding_pubkey`]
   * [`point`:`revocation_basepoint`]
   * [`point`:`payment_basepoint`]
   * [`point`:`delayed_payment_basepoint`]
   * [`point`:`htlc_basepoint`]
   * [`point`:`first_per_commitment_point`]
   * [`u16`:`shutdown_len`] (`option_upfront_shutdown_script`)
   * [`shutdown_len*byte`:`shutdown_scriptpubkey`] (`option_upfront_shutdown_script`)

#### Requirements

The `temporary_channel_id` MUST be the same as the `temporary_channel_id` in
the `open_channel` message.

The sender:
  - SHOULD set `minimum_depth` to a number of blocks it considers reasonable to
avoid double-spending of the funding transaction.
  - MUST set `channel_reserve_satoshis` greater than or equal to `dust_limit_satoshis` from the `open_channel` message.
  - MUST set `dust_limit_satoshis` less than or equal to `channel_reserve_satoshis` from the `open_channel` message.

The receiver:
  - if `minimum_depth` is unreasonably large:
    - MAY reject the channel.
  - if `channel_reserve_satoshis` is less than `dust_limit_satoshis` within the `open_channel` message:
	- MUST reject the channel.
  - if `channel_reserve_satoshis` from the `open_channel` message is less than `dust_limit_satoshis`:
	- MUST reject the channel.
Other fields have the same requirements as their counterparts in `open_channel`.

### The `funding_created` Message

This message describes the outpoint which the funder has created for
the initial commitment transactions. After receiving the peer's
signature, via `funding_signed`, it will broadcast the funding transaction.

1. type: 34 (`funding_created`)
2. data:
    * [`32*byte`:`temporary_channel_id`]
    * [`sha256`:`funding_txid`]
    * [`u16`:`funding_output_index`]
    * [`signature`:`signature`]

#### Requirements

The sender MUST set:
  - `temporary_channel_id` the same as the `temporary_channel_id` in the `open_channel` message.
  - `funding_txid` to the transaction ID of a non-malleable transaction,
    - and MUST NOT broadcast this transaction.
  - `funding_output_index` to the output number of that transaction that corresponds the funding transaction output, as defined in [BOLT #3](03-transactions.md#funding-transaction-output).
  - `signature` to the valid signature using its `funding_pubkey` for the initial commitment transaction, as defined in [BOLT #3](03-transactions.md#commitment-transaction).

The sender:
  - when creating the funding transaction:
    - SHOULD use only BIP141 (Segregated Witness) inputs.

The recipient:
  - if `signature` is incorrect:
    - MUST fail the channel.

#### Rationale

The `funding_output_index` can only be 2 bytes, since that's how it's packed into the `channel_id` and used throughout the gossip protocol. The limit of 65535 outputs should not be overly burdensome.

A transaction with all Segregated Witness inputs is not malleable, hence the funding transaction recommendation.

### The `funding_signed` Message

This message gives the funder the signature it needs for the first
commitment transaction, so it can broadcast the transaction knowing that funds
can be redeemed, if need be.

This message introduces the `channel_id` to identify the channel. It's derived from the funding transaction by combining the `funding_txid` and the `funding_output_index`, using big-endian exclusive-OR (i.e. `funding_output_index` alters the last 2 bytes).

1. type: 35 (`funding_signed`)
2. data:
    * [`channel_id`:`channel_id`]
    * [`signature`:`signature`]

#### Requirements

Both peers:
  - if `option_static_remotekey` was negotiated:
    - `option_static_remotekey` applies to all commitment transactions
  - otherwise:
    - `option_static_remotekey` does not apply to any commitment transactions

The sender MUST set:
  - `channel_id` by exclusive-OR of the `funding_txid` and the `funding_output_index` from the `funding_created` message.
  - `signature` to the valid signature, using its `funding_pubkey` for the initial commitment transaction, as defined in [BOLT #3](03-transactions.md#commitment-transaction).

The recipient:
  - if `signature` is incorrect:
    - MUST fail the channel.
  - MUST NOT broadcast the funding transaction before receipt of a valid `funding_signed`.
  - on receipt of a valid `funding_signed`:
    - SHOULD broadcast the funding transaction.

#### Rationale

We decide on `option_static_remotekey` at this point when we first have to generate the commitment
transaction.  Even if a later reconnection does not negotiate this parameter, this channel will continue to use `option_static_remotekey`; we don't support "downgrading".
This simplifies channel state, particularly penalty transaction handling.

### The `funding_locked` Message

This message indicates that the funding transaction has reached the `minimum_depth` asked for in `accept_channel`. Once both nodes have sent this, the channel enters normal operating mode.

1. type: 36 (`funding_locked`)
2. data:
    * [`channel_id`:`channel_id`]
    * [`point`:`next_per_commitment_point`]

#### Requirements

The sender MUST:
  - NOT send `funding_locked` unless outpoint of given by `funding_txid` and
   `funding_output_index` in the `funding_created` message pays exactly `funding_satoshis` to the scriptpubkey specified in [BOLT #3](03-transactions.md#funding-transaction-output).
  - wait until the funding transaction has reached
`minimum_depth` before sending this message.
  - set `next_per_commitment_point` to the
per-commitment point to be used for the following commitment
transaction, derived as specified in
[BOLT #3](03-transactions.md#per-commitment-secret-requirements).

A non-funding node (fundee):
  - SHOULD forget the channel if it does not see the correct
funding transaction after a reasonable timeout.

From the point of waiting for `funding_locked` onward, either node MAY
fail the channel if it does not receive a required response from the
other node after a reasonable timeout.

#### Rationale

The non-funder can simply forget the channel ever existed, since no
funds are at risk. If the fundee were to remember the channel forever, this
would create a Denial of Service risk; therefore, forgetting it is recommended
(even if the promise of `push_msat` is significant).

## Channel Close

Nodes can negotiate a mutual close of the connection, which unlike a
unilateral close, allows them to access their funds immediately and
can be negotiated with lower fees.

Closing happens in two stages:
1. one side indicates it wants to clear the channel (and thus will accept no new HTLCs)
2. once all HTLCs are resolved, the final channel close negotiation begins.

        +-------+                              +-------+
        |       |--(1)-----  shutdown  ------->|       |
        |       |<-(2)-----  shutdown  --------|       |
        |       |                              |       |
        |       | <complete all pending HTLCs> |       |
        |   A   |                 ...          |   B   |
        |       |                              |       |
        |       |--(3)-- closing_signed  F1--->|       |
        |       |<-(4)-- closing_signed  F2----|       |
        |       |              ...             |       |
        |       |--(?)-- closing_signed  Fn--->|       |
        |       |<-(?)-- closing_signed  Fn----|       |
        +-------+                              +-------+

### Closing Initiation: `shutdown`

Either node (or both) can send a `shutdown` message to initiate closing,
along with the `scriptpubkey` it wants to be paid to.

1. type: 38 (`shutdown`)
2. data:
   * [`channel_id`:`channel_id`]
   * [`u16`:`len`]
   * [`len*byte`:`scriptpubkey`]

#### Requirements

A sending node:
  - if it hasn't sent a `funding_created` (if it is a funder) or a `funding_signed` (if it is a fundee):
    - MUST NOT send a `shutdown`
  - MAY send a `shutdown` before a `funding_locked`, i.e. before the funding transaction has reached `minimum_depth`.
  - if there are updates pending on the receiving node's commitment transaction:
    - MUST NOT send a `shutdown`.
  - MUST NOT send an `update_add_htlc` after a `shutdown`.
  - if no HTLCs remain in either commitment transaction:
	- MUST NOT send any `update` message after a `shutdown`.
  - SHOULD fail to route any HTLC added after it has sent `shutdown`.
  - if it sent a non-zero-length `shutdown_scriptpubkey` in `open_channel` or `accept_channel`:
    - MUST send the same value in `scriptpubkey`.
  - MUST set `scriptpubkey` in one of the following forms:

    1. `OP_DUP` `OP_HASH160` `20` 20-bytes `OP_EQUALVERIFY` `OP_CHECKSIG`
   (pay to pubkey hash), OR
    2. `OP_HASH160` `20` 20-bytes `OP_EQUAL` (pay to script hash), OR
    3. `OP_0` `20` 20-bytes (version 0 pay to witness pubkey), OR
    4. `OP_0` `32` 32-bytes (version 0 pay to witness script hash)

A receiving node:
  - if it hasn't received a `funding_signed` (if it is a funder) or a `funding_created` (if it is a fundee):
    - SHOULD fail the connection
  - if the `scriptpubkey` is not in one of the above forms:
    - SHOULD fail the connection.
  - if it hasn't sent a `funding_locked` yet:
    - MAY reply to a `shutdown` message with a `shutdown`
  - once there are no outstanding updates on the peer, UNLESS it has already sent a `shutdown`:
    - MUST reply to a `shutdown` message with a `shutdown`
  - if both nodes advertised the `option_upfront_shutdown_script` feature, and the receiving node received a non-zero-length `shutdown_scriptpubkey` in `open_channel` or `accept_channel`, and that `shutdown_scriptpubkey` is not equal to `scriptpubkey`:
    - MUST fail the connection.

#### Rationale

If channel state is always "clean" (no pending changes) when a
shutdown starts, the question of how to behave if it wasn't is avoided:
the sender always sends a `commitment_signed` first.

As shutdown implies a desire to terminate, it implies that no new
HTLCs will be added or accepted.  Once any HTLCs are cleared, the peer
may immediately begin closing negotiation, so we ban further updates
to the commitment transaction (in particular, `update_fee` would be
possible otherwise).

The `scriptpubkey` forms include only standard forms accepted by the
Bitcoin network, which ensures the resulting transaction will
propagate to miners.

The `option_upfront_shutdown_script` feature means that the node
wanted to pre-commit to `shutdown_scriptpubkey` in case it was
compromised somehow.  This is a weak commitment (a malevolent
implementation tends to ignore specifications like this one!), but it
provides an incremental improvement in security by requiring the cooperation
of the receiving node to change the `scriptpubkey`.

The `shutdown` response requirement implies that the node sends `commitment_signed` to commit any outstanding changes before replying; however, it could theoretically reconnect instead, which would simply erase all outstanding uncommitted changes.

### Closing Negotiation: `closing_signed`

Once shutdown is complete and the channel is empty of HTLCs, the final
current commitment transactions will have no HTLCs, and closing fee
negotiation begins.  The funder chooses a fee it thinks is fair, and
signs the closing transaction with the `scriptpubkey` fields from the
`shutdown` messages (along with its chosen fee) and sends the signature;
the other node then replies similarly, using a fee it thinks is fair.  This
exchange continues until both agree on the same fee or when one side fails
the channel.

1. type: 39 (`closing_signed`)
2. data:
   * [`channel_id`:`channel_id`]
   * [`u64`:`fee_satoshis`]
   * [`signature`:`signature`]

#### Requirements

The funding node:
  - after `shutdown` has been received, AND no HTLCs remain in either commitment transaction:
    - SHOULD send a `closing_signed` message.

The sending node:
  - MUST set `fee_satoshis` less than or equal to the
 base fee of the final commitment transaction, as calculated in [BOLT #3](03-transactions.md#fee-calculation).
  - SHOULD set the initial `fee_satoshis` according to its
 estimate of cost of inclusion in a block.
  - MUST set `signature` to the Bitcoin signature of the close
 transaction, as specified in [BOLT #3](03-transactions.md#closing-transaction).

The receiving node:
  - if the `signature` is not valid for either variant of closing transaction
  specified in [BOLT #3](03-transactions.md#closing-transaction):
    - MUST fail the connection.
  - if `fee_satoshis` is equal to its previously sent `fee_satoshis`:
    - SHOULD sign and broadcast the final closing transaction.
    - MAY close the connection.
  - otherwise, if `fee_satoshis` is greater than
the base fee of the final commitment transaction as calculated in
[BOLT #3](03-transactions.md#fee-calculation):
    - MUST fail the connection.
  - if `fee_satoshis` is not strictly
between its last-sent `fee_satoshis` and its previously-received
`fee_satoshis`, UNLESS it has since reconnected:
    - SHOULD fail the connection.
  - if the receiver agrees with the fee:
    - SHOULD reply with a `closing_signed` with the same `fee_satoshis` value.
  - otherwise:
    - MUST propose a value "strictly between" the received `fee_satoshis`
  and its previously-sent `fee_satoshis`.

#### Rationale

The "strictly between" requirement ensures that forward
progress is made, even if only by a single satoshi at a time. To avoid
keeping state and to handle the corner case, where fees have shifted
between disconnection and reconnection, negotiation restarts on reconnection.

Note there is limited risk if the closing transaction is
delayed, but it will be broadcast very soon; so there is usually no
reason to pay a premium for rapid processing.

## Normal Operation

Once both nodes have exchanged `funding_locked` (and optionally [`announcement_signatures`](07-routing-gossip.md#the-announcement_signatures-message)), the channel can be used to make payments via Hashed Time Locked Contracts.

Changes are sent in batches: one or more `update_` messages are sent before a
`commitment_signed` message, as in the following diagram:

        +-------+                               +-------+
        |       |--(1)---- update_add_htlc ---->|       |
        |       |--(2)---- update_add_htlc ---->|       |
        |       |<-(3)---- update_add_htlc -----|       |
        |       |                               |       |
        |       |--(4)--- commitment_signed --->|       |
        |   A   |<-(5)---- revoke_and_ack ------|   B   |
        |       |                               |       |
        |       |<-(6)--- commitment_signed ----|       |
        |       |--(7)---- revoke_and_ack ----->|       |
        |       |                               |       |
        |       |--(8)--- commitment_signed --->|       |
        |       |<-(9)---- revoke_and_ack ------|       |
        +-------+                               +-------+

Counter-intuitively, these updates apply to the *other node's*
commitment transaction; the node only adds those updates to its own
commitment transaction when the remote node acknowledges it has
applied them via `revoke_and_ack`.

Thus each update traverses through the following states:

1. pending on the receiver
2. in the receiver's latest commitment transaction
3. ... and the receiver's previous commitment transaction has been revoked,
   and the update is pending on the sender
4. ... and in the sender's latest commitment transaction
5. ... and the sender's previous commitment transaction has been revoked


As the two nodes' updates are independent, the two commitment
transactions may be out of sync indefinitely. This is not concerning:
what matters is whether both sides have irrevocably committed to a
particular update or not (the final state, above).

### Forwarding HTLCs

In general, a node offers HTLCs for two reasons: to initiate a payment of its own,
or to forward another node's payment. In the forwarding case, care must
be taken to ensure the *outgoing* HTLC cannot be redeemed unless the *incoming*
HTLC can be redeemed. The following requirements ensure this is always true.

The respective **addition/removal** of an HTLC is considered *irrevocably committed* when:

1. The commitment transaction **with/without** it is committed to by both nodes, and any
previous commitment transaction **without/with** it has been revoked, OR
2. The commitment transaction **with/without** it has been irreversibly committed to
the blockchain.

#### Requirements

A node:
  - until an incoming HTLC has been irrevocably committed:
    - MUST NOT offer the corresponding outgoing HTLC (`update_add_htlc`) in response to that incoming HTLC.
  - until the removal of an outgoing HTLC is irrevocably committed, OR until the outgoing on-chain HTLC output has been spent via the HTLC-timeout transaction (with sufficient depth):
    - MUST NOT fail the incoming HTLC (`update_fail_htlc`) that corresponds
to that outgoing HTLC.
  - once the `cltv_expiry` of an incoming HTLC has been reached, OR if `cltv_expiry` minus `current_height` is less than `cltv_expiry_delta` for the corresponding outgoing HTLC:
    - MUST fail that incoming HTLC (`update_fail_htlc`).
  - if an incoming HTLC's `cltv_expiry` is unreasonably far in the future:
    - SHOULD fail that incoming HTLC (`update_fail_htlc`).
  - upon receiving an `update_fulfill_htlc` for an outgoing HTLC, OR upon discovering the `payment_preimage` from an on-chain HTLC spend:
    - MUST fulfill the incoming HTLC that corresponds to that outgoing HTLC.

#### Rationale

In general, one side of the exchange needs to be dealt with before the other.
Fulfilling an HTLC is different: knowledge of the preimage is, by definition,
irrevocable and the incoming HTLC should be fulfilled as soon as possible to
reduce latency.

An HTLC with an unreasonably long expiry is a denial-of-service vector and
therefore is not allowed. Note that the exact value of "unreasonable" is currently unclear
and may depend on network topology.

### `cltv_expiry_delta` Selection

Once an HTLC has timed out, it can either be fulfilled or timed-out;
care must be taken around this transition, both for offered and received HTLCs.

Consider the following scenario, where A sends an HTLC to B, who
forwards to C, who delivers the goods as soon as the payment is
received.

1. C needs to be sure that the HTLC from B cannot time out, even if B becomes
   unresponsive; i.e. C can fulfill the incoming HTLC on-chain before B can
   time it out on-chain.

2. B needs to be sure that if C fulfills the HTLC from B, it can fulfill the
   incoming HTLC from A; i.e. B can get the preimage from C and fulfill the incoming
   HTLC on-chain before A can time it out on-chain.

The critical settings here are the `cltv_expiry_delta` in
[BOLT #7](07-routing-gossip.md#the-channel_update-message) and the
related `min_final_cltv_expiry` in [BOLT #11](11-payment-encoding.md#tagged-fields).
`cltv_expiry_delta` is the minimum difference in HTLC CLTV timeouts, in
the forwarding case (B). `min_final_cltv_expiry` is the minimum difference
between HTLC CLTV timeout and the current block height, for the
terminal case (C).

Note that a node is at risk if it accepts an HTLC in one channel and
offers an HTLC in another channel with too small of a difference between
the CLTV timeouts.  For this reason, the `cltv_expiry_delta` for the
*outgoing* channel is used as the delta across a node.

The worst-case number of blocks between outgoing and
incoming HTLC resolution can be derived, given a few assumptions:

* a worst-case reorganization depth `R` blocks
* a grace-period `G` blocks after HTLC timeout before giving up on
  an unresponsive peer and dropping to chain
* a number of blocks `S` between transaction broadcast and the
  transaction being included in a block

The worst case is for a forwarding node (B) that takes the longest
possible time to spot the outgoing HTLC fulfillment and also takes
the longest possible time to redeem it on-chain:

1. The B->C HTLC times out at block `N`, and B waits `G` blocks until
   it gives up waiting for C. B or C commits to the blockchain,
   and B spends HTLC, which takes `S` blocks to be included.
2. Bad case: C wins the race (just) and fulfills the HTLC, B only sees
   that transaction when it sees block `N+G+S+1`.
3. Worst case: There's reorganization `R` deep in which C wins and
   fulfills. B only sees transaction at `N+G+S+R`.
4. B now needs to fulfill the incoming A->B HTLC, but A is unresponsive: B waits `G` more
   blocks before giving up waiting for A. A or B commits to the blockchain.
5. Bad case: B sees A's commitment transaction in block `N+G+S+R+G+1` and has
   to spend the HTLC output, which takes `S` blocks to be mined.
6. Worst case: there's another reorganization `R` deep which A uses to
   spend the commitment transaction, so B sees A's commitment
   transaction in block `N+G+S+R+G+R` and has to spend the HTLC output, which
   takes `S` blocks to be mined.
7. B's HTLC spend needs to be at least `R` deep before it times out,
   otherwise another reorganization could allow A to timeout the
   transaction.

Thus, the worst case is `3R+2G+2S`, assuming `R` is at least 1. Note that the
chances of three reorganizations in which the other node wins all of them is
low for `R` of 2 or more. Since high fees are used (and HTLC spends can use
almost arbitrary fees), `S` should be small; although, given that block times are
irregular and empty blocks still occur, `S=2` should be considered a
minimum. Similarly, the grace period `G` can be low (1 or 2), as nodes are
required to timeout or fulfill as soon as possible; but if `G` is too low it increases the
risk of unnecessary channel closure due to networking delays.

There are four values that need be derived:

1. the `cltv_expiry_delta` for channels, `3R+2G+2S`: if in doubt, a
   `cltv_expiry_delta` of 12 is reasonable (R=2, G=1, S=2).

2. the deadline for offered HTLCs: the deadline after which the channel has to be failed
   and timed out on-chain. This is `G` blocks after the HTLC's
   `cltv_expiry`: 1 block is reasonable.

3. the deadline for received HTLCs this node has fulfilled: the deadline after which
the channel has to be failed and the HTLC fulfilled on-chain before its
   `cltv_expiry`. See steps 4-7 above, which imply a deadline of `2R+G+S`
   blocks before `cltv_expiry`: 7 blocks is reasonable.

4. the minimum `cltv_expiry` accepted for terminal payments: the
   worst case for the terminal node C is `2R+G+S` blocks (as, again, steps
   1-3 above don't apply). The default in
   [BOLT #11](11-payment-encoding.md) is 9, which is slightly more
   conservative than the 7 that this calculation suggests.

#### Requirements

An offering node:
  - MUST estimate a timeout deadline for each HTLC it offers.
  - MUST NOT offer an HTLC with a timeout deadline before its `cltv_expiry`.
  - if an HTLC which it offered is in either node's current
  commitment transaction, AND is past this timeout deadline:
    - MUST fail the channel.

A fulfilling node:
  - for each HTLC it is attempting to fulfill:
    - MUST estimate a fulfillment deadline.
  - MUST fail (and not forward) an HTLC whose fulfillment deadline is already past.
  - if an HTLC it has fulfilled is in either node's current commitment
  transaction, AND is past this fulfillment deadline:
    - MUST fail the channel.

### Adding an HTLC: `update_add_htlc`

Either node can send `update_add_htlc` to offer an HTLC to the other,
which is redeemable in return for a payment preimage. Amounts are in
millisatoshi, though on-chain enforcement is only possible for whole
satoshi amounts greater than the dust limit (in commitment transactions these are rounded down as
specified in [BOLT #3](03-transactions.md)).

The format of the `onion_routing_packet` portion, which indicates where the payment
is destined, is described in [BOLT #4](04-onion-routing.md).

1. type: 128 (`update_add_htlc`)
2. data:
   * [`channel_id`:`channel_id`]
   * [`u64`:`id`]
   * [`u64`:`amount_msat`]
   * [`sha256`:`payment_hash`]
   * [`u32`:`cltv_expiry`]
   * [`1366*byte`:`onion_routing_packet`]

#### Requirements

A sending node:
  - MUST NOT offer `amount_msat` it cannot pay for in the
remote commitment transaction at the current `feerate_per_kw` (see "Updating
Fees") while maintaining its channel reserve.
  - MUST offer `amount_msat` greater than 0.
  - MUST NOT offer `amount_msat` below the receiving node's `htlc_minimum_msat`
  - MUST set `cltv_expiry` less than 500000000.
  - for channels with `chain_hash` identifying the Bitcoin blockchain:
    - MUST set the four most significant bytes of `amount_msat` to 0.
  - if result would be offering more than the remote's
  `max_accepted_htlcs` HTLCs, in the remote commitment transaction:
    - MUST NOT add an HTLC.
  - if the sum of total offered HTLCs would exceed the remote's
`max_htlc_value_in_flight_msat`:
    - MUST NOT add an HTLC.
  - for the first HTLC it offers:
    - MUST set `id` to 0.
  - MUST increase the value of `id` by 1 for each successive offer.

`id` MUST NOT be reset to 0 after the update is complete (i.e. after `revoke_and_ack` has
been received). It MUST continue incrementing instead.

A receiving node:
  - receiving an `amount_msat` equal to 0, OR less than its own `htlc_minimum_msat`:
    - SHOULD fail the channel.
  - receiving an `amount_msat` that the sending node cannot afford at the current `feerate_per_kw` (while maintaining its channel reserve):
    - SHOULD fail the channel.
  - if a sending node adds more than receiver `max_accepted_htlcs` HTLCs to
    its local commitment transaction, OR adds more than receiver `max_htlc_value_in_flight_msat` worth of offered HTLCs to its local commitment transaction:
    - SHOULD fail the channel.
  - if sending node sets `cltv_expiry` to greater or equal to 500000000:
    - SHOULD fail the channel.
  - for channels with `chain_hash` identifying the Bitcoin blockchain, if the four most significant bytes of `amount_msat` are not 0:
    - MUST fail the channel.
  - MUST allow multiple HTLCs with the same `payment_hash`.
  - if the sender did not previously acknowledge the commitment of that HTLC:
    - MUST ignore a repeated `id` value after a reconnection.
  - if other `id` violations occur:
    - MAY fail the channel.

The `onion_routing_packet` contains an obfuscated list of hops and instructions for each hop along the path.
It commits to the HTLC by setting the `payment_hash` as associated data, i.e. includes the `payment_hash` in the computation of HMACs.
This prevents replay attacks that would reuse a previous `onion_routing_packet` with a different `payment_hash`.

#### Rationale

Invalid amounts are a clear protocol violation and indicate a breakdown.

If a node did not accept multiple HTLCs with the same payment hash, an
attacker could probe to see if a node had an existing HTLC. This
requirement, to deal with duplicates, leads to the use of a separate
identifier; it's assumed a 64-bit counter never wraps.

Retransmissions of unacknowledged updates are explicitly allowed for
reconnection purposes; allowing them at other times simplifies the
recipient code (though strict checking may help debugging).

`max_accepted_htlcs` is limited to 483 to ensure that, even if both
sides send the maximum number of HTLCs, the `commitment_signed` message will
still be under the maximum message size. It also ensures that
a single penalty transaction can spend the entire commitment transaction,
as calculated in [BOLT #5](05-onchain.md#penalty-transaction-weight-calculation).

`cltv_expiry` values equal to or greater than 500000000 would indicate a time in
seconds, and the protocol only supports an expiry in blocks.

`amount_msat` is deliberately limited for this version of the
specification; larger amounts are not necessary, nor wise, during the
bootstrap phase of the network.

### Removing an HTLC: `update_fulfill_htlc`, `update_fail_htlc`, and `update_fail_malformed_htlc`

For simplicity, a node can only remove HTLCs added by the other node.
There are four reasons for removing an HTLC: the payment preimage is supplied,
it has timed out, it has failed to route, or it is malformed.

To supply the preimage:

1. type: 130 (`update_fulfill_htlc`)
2. data:
   * [`channel_id`:`channel_id`]
   * [`u64`:`id`]
   * [`32*byte`:`payment_preimage`]

For a timed out or route-failed HTLC:

1. type: 131 (`update_fail_htlc`)
2. data:
   * [`channel_id`:`channel_id`]
   * [`u64`:`id`]
   * [`u16`:`len`]
   * [`len*byte`:`reason`]

The `reason` field is an opaque encrypted blob for the benefit of the
original HTLC initiator, as defined in [BOLT #4](04-onion-routing.md);
however, there's a special malformed failure variant for the case where
the peer couldn't parse it: in this case the current node instead takes action, encrypting
it into a `update_fail_htlc` for relaying.

For an unparsable HTLC:

1. type: 135 (`update_fail_malformed_htlc`)
2. data:
   * [`channel_id`:`channel_id`]
   * [`u64`:`id`]
   * [`sha256`:`sha256_of_onion`]
   * [`u16`:`failure_code`]

#### Requirements

A node:
  - SHOULD remove an HTLC as soon as it can.
  - SHOULD fail an HTLC which has timed out.
  - until the corresponding HTLC is irrevocably committed in both sides'
  commitment transactions:
    - MUST NOT send an `update_fulfill_htlc`, `update_fail_htlc`, or
`update_fail_malformed_htlc`.

A receiving node:
  - if the `id` does not correspond to an HTLC in its current commitment transaction:
    - MUST fail the channel.
  - if the `payment_preimage` value in `update_fulfill_htlc`
  doesn't SHA256 hash to the corresponding HTLC `payment_hash`:
    - MUST fail the channel.
  - if the `BADONION` bit in `failure_code` is not set for
  `update_fail_malformed_htlc`:
    - MUST fail the channel.
  - if the `sha256_of_onion` in `update_fail_malformed_htlc` doesn't match the
  onion it sent:
    - MAY retry or choose an alternate error response.
  - otherwise, a receiving node which has an outgoing HTLC canceled by `update_fail_malformed_htlc`:
    - MUST return an error in the `update_fail_htlc` sent to the link which
      originally sent the HTLC, using the `failure_code` given and setting the
      data to `sha256_of_onion`.

#### Rationale

A node that doesn't time out HTLCs risks channel failure (see
[`cltv_expiry_delta` Selection](#cltv_expiry_delta-selection)).

A node that sends `update_fulfill_htlc`, before the sender, is also
committed to the HTLC and risks losing funds.

If the onion is malformed, the upstream node won't be able to extract
the shared key to generate a response — hence the special failure message, which
makes this node do it.

The node can check that the SHA256 that the upstream is complaining about
does match the onion it sent, which may allow it to detect random bit
errors. However, without re-checking the actual encrypted packet sent,
it won't know whether the error was its own or the remote's; so
such detection is left as an option.

### Committing Updates So Far: `commitment_signed`

When a node has changes for the remote commitment, it can apply them,
sign the resulting transaction (as defined in [BOLT #3](03-transactions.md)), and send a
`commitment_signed` message.

1. type: 132 (`commitment_signed`)
2. data:
   * [`channel_id`:`channel_id`]
   * [`signature`:`signature`]
   * [`u16`:`num_htlcs`]
   * [`num_htlcs*signature`:`htlc_signature`]

#### Requirements

A sending node:
  - MUST NOT send a `commitment_signed` message that does not include any
updates.
  - MAY send a `commitment_signed` message that only
alters the fee.
  - MAY send a `commitment_signed` message that doesn't
change the commitment transaction aside from the new revocation number
(due to dust, identical HTLC replacement, or insignificant or multiple
fee changes).
  - MUST include one `htlc_signature` for every HTLC transaction corresponding
    to the ordering of the commitment transaction (see [BOLT #3](03-transactions.md#transaction-input-and-output-ordering)).
  - if it has not recently received a message from the remote node:
      - SHOULD use `ping` and await the reply `pong` before sending `commitment_signed`.

A receiving node:
  - once all pending updates are applied:
    - if `signature` is not valid for its local commitment transaction:
      - MUST fail the channel.
    - if `num_htlcs` is not equal to the number of HTLC outputs in the local
    commitment transaction:
      - MUST fail the channel.
  - if any `htlc_signature` is not valid for the corresponding HTLC transaction:
    - MUST fail the channel.
  - MUST respond with a `revoke_and_ack` message.

#### Rationale

There's little point offering spam updates: it implies a bug.

The `num_htlcs` field is redundant, but makes the packet length check fully self-contained.

The recommendation to require recent messages recognizes the reality
that networks are unreliable: nodes might not realize their peers are
offline until after sending `commitment_signed`.  Once
`commitment_signed` is sent, the sender considers itself bound to
those HTLCs, and cannot fail the related incoming HTLCs until the
output HTLCs are fully resolved.

Note that the `htlc_signature` implicitly enforces the time-lock mechanism in the case of offered HTLCs being timed out or received HTLCs being spent. This is done to reduce fees by creating smaller scripts compared to explicitly stating time-locks on HTLC outputs.

### Completing the Transition to the Updated State: `revoke_and_ack`

Once the recipient of `commitment_signed` checks the signature and knows
it has a valid new commitment transaction, it replies with the commitment
preimage for the previous commitment transaction in a `revoke_and_ack`
message.

This message also implicitly serves as an acknowledgment of receipt
of the `commitment_signed`, so this is a logical time for the `commitment_signed` sender
to apply (to its own commitment) any pending updates it sent before
that `commitment_signed`.

The description of key derivation is in [BOLT #3](03-transactions.md#key-derivation).

1. type: 133 (`revoke_and_ack`)
2. data:
   * [`channel_id`:`channel_id`]
   * [`32*byte`:`per_commitment_secret`]
   * [`point`:`next_per_commitment_point`]

#### Requirements

A sending node:
  - MUST set `per_commitment_secret` to the secret used to generate keys for
  the previous commitment transaction.
  - MUST set `next_per_commitment_point` to the values for its next commitment
  transaction.

A receiving node:
  - if `per_commitment_secret` does not generate the previous `per_commitment_point`:
    - MUST fail the channel.
  - if the `per_commitment_secret` was not generated by the protocol in [BOLT #3](03-transactions.md#per-commitment-secret-requirements):
    - MAY fail the channel.

A node:
  - MUST NOT broadcast old (revoked) commitment transactions,
    - Note: doing so will allow the other node to seize all channel funds.
  - SHOULD NOT sign commitment transactions, unless it's about to broadcast
  them (due to a failed connection),
    - Note: this is to reduce the above risk.

### Updating Fees: `update_fee`

An `update_fee` message is sent by the node which is paying the
Bitcoin fee. Like any update, it's first committed to the receiver's
commitment transaction and then (once acknowledged) committed to the
sender's. Unlike an HTLC, `update_fee` is never closed but simply
replaced.

There is a possibility of a race, as the recipient can add new HTLCs
before it receives the `update_fee`. Under this circumstance, the sender may
not be able to afford the fee on its own commitment transaction, once the `update_fee`
is finally acknowledged by the recipient. In this case, the fee will be less
than the fee rate, as described in [BOLT #3](03-transactions.md#fee-payment).

The exact calculation used for deriving the fee from the fee rate is
given in [BOLT #3](03-transactions.md#fee-calculation).

1. type: 134 (`update_fee`)
2. data:
   * [`channel_id`:`channel_id`]
   * [`u32`:`feerate_per_kw`]

#### Requirements

The node _responsible_ for paying the Bitcoin fee:
  - SHOULD send `update_fee` to ensure the current fee rate is sufficient (by a
      significant margin) for timely processing of the commitment transaction.

The node _not responsible_ for paying the Bitcoin fee:
  - MUST NOT send `update_fee`.

A receiving node:
  - if the `update_fee` is too low for timely processing, OR is unreasonably large:
    - SHOULD fail the channel.
  - if the sender is not responsible for paying the Bitcoin fee:
    - MUST fail the channel.
  - if the sender cannot afford the new fee rate on the receiving node's
  current commitment transaction:
    - SHOULD fail the channel,
      - but MAY delay this check until the `update_fee` is committed.

#### Rationale

Bitcoin fees are required for unilateral closes to be effective —
particularly since there is no general method for the broadcasting node to use
child-pays-for-parent to increase its effective fee.

Given the variance in fees, and the fact that the transaction may be
spent in the future, it's a good idea for the fee payer to keep a good
margin (say 5x the expected fee requirement); but, due to differing methods of
fee estimation, an exact value is not specified.

Since the fees are currently one-sided (the party which requested the
channel creation always pays the fees for the commitment transaction),
it's simplest to only allow it to set fee levels; however, as the same
fee rate applies to HTLC transactions, the receiving node must also
care about the reasonableness of the fee.

## Message Retransmission

Because communication transports are unreliable, and may need to be
re-established from time to time, the design of the transport has been
explicitly separated from the protocol.

Nonetheless, it's assumed our transport is ordered and reliable.
Reconnection introduces doubt as to what has been received, so there are
explicit acknowledgments at that point.

This is fairly straightforward in the case of channel establishment
and close, where messages have an explicit order, but during normal
operation, acknowledgments of updates are delayed until the
`commitment_signed` / `revoke_and_ack` exchange; so it cannot be assumed
that the updates have been received. This also means that the receiving
node only needs to store updates upon receipt of `commitment_signed`.

Note that messages described in [BOLT #7](07-routing-gossip.md) are
independent of particular channels; their transmission requirements
are covered there, and besides being transmitted after `init` (as all
messages are), they are independent of requirements here.

1. type: 136 (`channel_reestablish`)
2. data:
   * [`channel_id`:`channel_id`]
   * [`u64`:`next_commitment_number`]
   * [`u64`:`next_revocation_number`]
   * [`32*byte`:`your_last_per_commitment_secret`] (option_data_loss_protect,option_static_remotekey)
   * [`point`:`my_current_per_commitment_point`] (option_data_loss_protect,option_static_remotekey)

`next_commitment_number`: A commitment number is a 48-bit
incrementing counter for each commitment transaction; counters
are independent for each peer in the channel and start at 0.
They're only explicitly relayed to the other node in the case of
re-establishment, otherwise they are implicit.


### Requirements

A funding node:
  - upon disconnection:
    - if it has broadcast the funding transaction:
      - MUST remember the channel for reconnection.
    - otherwise:
      - SHOULD NOT remember the channel for reconnection.

A non-funding node:
  - upon disconnection:
    - if it has sent the `funding_signed` message:
      - MUST remember the channel for reconnection.
    - otherwise:
      - SHOULD NOT remember the channel for reconnection.

A node:
  - MUST handle continuation of a previous channel on a new encrypted transport.
  - upon disconnection:
    - MUST reverse any uncommitted updates sent by the other side (i.e. all
    messages beginning with `update_` for which no `commitment_signed` has
    been received).
      - Note: a node MAY have already used the `payment_preimage` value from
    the `update_fulfill_htlc`, so the effects of `update_fulfill_htlc` are not
    completely reversed.
  - upon reconnection:
    - if a channel is in an error state:
      - SHOULD retransmit the error packet and ignore any other packets for
      that channel.
    - otherwise:
      - MUST transmit `channel_reestablish` for each channel.
      - MUST wait to receive the other node's `channel_reestablish`
        message before sending any other messages for that channel.

The sending node:
  - MUST set `next_commitment_number` to the commitment number of the
  next `commitment_signed` it expects to receive.
  - MUST set `next_revocation_number` to the commitment number of the
  next `revoke_and_ack` message it expects to receive.
  - if `option_static_remotekey` applies to the commitment transaction:
    - MUST set `my_current_per_commitment_point` to a valid point.
  - otherwise, if it supports `option_data_loss_protect`:
    - MUST set `my_current_per_commitment_point` to its commitment point for
      the last signed commitment it received from its channel peer (i.e. the commitment_point 
      corresponding to the commitment transaction the sender would use to unilaterally close).
  - if `option_static_remotekey` applies to the commitment transaction, or the sending node supports `option_data_loss_protect`:
    - if `next_revocation_number` equals 0:
      - MUST set `your_last_per_commitment_secret` to all zeroes
    - otherwise:
      - MUST set `your_last_per_commitment_secret` to the last `per_commitment_secret`
    it received

A node:
  - if `next_commitment_number` is 1 in both the `channel_reestablish` it
  sent and received:
    - MUST retransmit `funding_locked`.
  - otherwise:
    - MUST NOT retransmit `funding_locked`.
  - upon reconnection:
    - MUST ignore any redundant `funding_locked` it receives.
  - if `next_commitment_number` is equal to the commitment number of
  the last `commitment_signed` message the receiving node has sent:
    - MUST reuse the same commitment number for its next `commitment_signed`.
  - otherwise:
    - if `next_commitment_number` is not 1 greater than the
  commitment number of the last `commitment_signed` message the receiving
  node has sent:
      - SHOULD fail the channel.
    - if it has not sent `commitment_signed`, AND `next_commitment_number`
    is not equal to 1:
      - SHOULD fail the channel.
  - if `next_revocation_number` is equal to the commitment number of
  the last `revoke_and_ack` the receiving node sent, AND the receiving node
  hasn't already received a `closing_signed`:
    - MUST re-send the `revoke_and_ack`.
  - otherwise:
    - if `next_revocation_number` is not equal to 1 greater than the
    commitment number of the last `revoke_and_ack` the receiving node has sent:
      - SHOULD fail the channel.
    - if it has not sent `revoke_and_ack`, AND `next_revocation_number`
    is not equal to 0:
      - SHOULD fail the channel.

 A receiving node:
  - if `option_static_remotekey` applies to the commitment transaction:
    - if `next_revocation_number` is greater than expected above, AND
    `your_last_per_commitment_secret` is correct for that
    `next_revocation_number` minus 1:
      - MUST NOT broadcast its commitment transaction.
      - SHOULD fail the channel.
    - otherwise:
	  - if `your_last_per_commitment_secret` does not match the expected values:
        - SHOULD fail the channel.
  - otherwise, if it supports `option_data_loss_protect`, AND the `option_data_loss_protect`
  fields are present:
    - if `next_revocation_number` is greater than expected above, AND
    `your_last_per_commitment_secret` is correct for that
    `next_revocation_number` minus 1:
      - MUST NOT broadcast its commitment transaction.
      - SHOULD fail the channel.
      - SHOULD store `my_current_per_commitment_point` to retrieve funds
        should the sending node broadcast its commitment transaction on-chain.
    - otherwise (`your_last_per_commitment_secret` or `my_current_per_commitment_point`
    do not match the expected values):
      - SHOULD fail the channel.

A node:
  - MUST NOT assume that previously-transmitted messages were lost,
    - if it has sent a previous `commitment_signed` message:
      - MUST handle the case where the corresponding commitment transaction is
      broadcast at any time by the other side,
        - Note: this is particularly important if the node does not simply
        retransmit the exact `update_` messages as previously sent.
  - upon reconnection:
    - if it has sent a previous `shutdown`:
      - MUST retransmit `shutdown`.

### Rationale

The requirements above ensure that the opening phase is nearly
atomic: if it doesn't complete, it starts again. The only exception
is if the `funding_signed` message is sent but not received. In
this case, the funder will forget the channel, and presumably open
a new one upon reconnection; meanwhile, the other node will eventually forget
the original channel, due to never receiving `funding_locked` or seeing
the funding transaction on-chain.

There's no acknowledgment for `error`, so if a reconnect occurs it's
polite to retransmit before disconnecting again; however, it's not a MUST,
because there are also occasions where a node can simply forget the
channel altogether.

`closing_signed` also has no acknowledgment so must be retransmitted
upon reconnection (though negotiation restarts on reconnection, so it needs
not be an exact retransmission).
The only acknowledgment for `shutdown` is `closing_signed`, so one or the other
needs to be retransmitted.

The handling of updates is similarly atomic: if the commit is not
acknowledged (or wasn't sent) the updates are re-sent. However, it's not
insisted they be identical: they could be in a different order,
involve different fees, or even be missing HTLCs which are now too old
to be added. Requiring they be identical would effectively mean a
write to disk by the sender upon each transmission, whereas the scheme
here encourages a single persistent write to disk for each
`commitment_signed` sent or received.

A re-transmittal of `revoke_and_ack` should never be asked for after a
`closing_signed` has been received, since that would imply a shutdown has been
completed — which can only occur after the `revoke_and_ack` has been received
by the remote node.

Note that the `next_commitment_number` starts at 1, since
commitment number 0 is created during opening.
`next_revocation_number` will be 0 until the
`commitment_signed` for commitment number 1 is send and then
the revocation for commitment number 0 is received.

`funding_locked` is implicitly acknowledged by the start of normal
operation, which is known to have begun after a `commitment_signed` has been
received — hence, the test for a `next_commitment_number` greater
than 1.

A previous draft insisted that the funder "MUST remember ...if it has
broadcast the funding transaction, otherwise it MUST NOT": this was in
fact an impossible requirement. A node must either firstly commit to
disk and secondly broadcast the transaction or vice versa. The new
language reflects this reality: it's surely better to remember a
channel which hasn't been broadcast than to forget one which has!
Similarly, for the fundee's `funding_signed` message: it's better to
remember a channel that never opens (and times out) than to let the
funder open it while the fundee has forgotten it.

`option_data_loss_protect` was added to allow a node, which has somehow fallen behind
(e.g. has been restored from old backup), to detect that it's fallen-behind. A fallen-behind
node must know it cannot broadcast its current commitment transaction — which would lead to
total loss of funds — as the remote node can prove it knows the
revocation preimage. The error returned by the fallen-behind node
(or simply the invalid numbers in the `channel_reestablish` it has
sent) should make the other node drop its current commitment
transaction to the chain. This will, at least, allow the fallen-behind node to recover
non-HTLC funds, if the `my_current_per_commitment_point`
is valid. However, this also means the fallen-behind node has revealed this
fact (though not provably: it could be lying), and the other node could use this to
broadcast a previous state.

`option_static_remotekey` removes the changing `to_remote` key,
so the `my_current_per_commitment_point` is unnecessary and thus
ignored (for parsing simplicity, it remains and must be a valid point,
however), but the disclosure of previous secret still allows
fall-behind detection.  An implementation can offer both, however, and
fall back to the `option_data_loss_protect` behavior if
`option_static_remotekey` is not negotiated.

# Authors

[ FIXME: Insert Author List ]

![Creative Commons License](https://i.creativecommons.org/l/by/4.0/88x31.png "License CC-BY")
<br>
This work is licensed under a [Creative Commons Attribution 4.0 International License](http://creativecommons.org/licenses/by/4.0/).<|MERGE_RESOLUTION|>--- conflicted
+++ resolved
@@ -187,14 +187,11 @@
 funds will go on mutual close, which the remote node should enforce
 even if a node is compromised later.
 
-<<<<<<< HEAD
 The `option_support_large_channel` is a feature used to let everyone 
 know this node will accept `funding_satoshis` greater than or equal to 2^24.
 Since it's broadcast in the `node_announcement` message other nodes can use it to identify peers 
 willing to accept large channel even before exchanging the `init` message with them. 
 
-=======
->>>>>>> 8e69306e
 #### Requirements
 
 The sending node:
