# BOLT #1: Base Protocol

## Overview

This protocol assumes an underlying authenticated and ordered transport mechanism that takes care of framing individual messages.
[BOLT #8](08-transport.md) specifies the canonical transport layer used in Lightning, though it can be replaced by any transport that fulfills the above guarantees.

The default TCP port is 9735. This corresponds to hexadecimal `0x2607`: the Unicode code point for LIGHTNING.<sup>[1](#reference-1)</sup>

All data fields are unsigned big-endian unless otherwise specified.

We refer to messages by their `message_name`, instead of their type (e.g. "The receiving node sends `error`" instead of "... sends `error` message" or "... sends message 17").

## Table of Contents

  * [Connection Handling and Multiplexing](#connection-handling-and-multiplexing)
  * [Lightning Message Format](#lightning-message-format)
  * [Type-Length-Value Format](#type-length-value-format)
  * [Fundamental Types](#fundamental-types)
  * [Setup Messages](#setup-messages)
    * [The `init` Message](#the-init-message)
    * [The `error` Message](#the-error-message)
  * [Control Messages](#control-messages)
    * [The `ping` and `pong` Messages](#the-ping-and-pong-messages)
  * [Appendix A: BigSize Test Vectors](#appendix-a-bigsize-test-vectors)
  * [Appendix B: Type-Length-Value Test Vectors](#appendix-b-type-length-value-test-vectors)
  * [Appendix C: Message Extension](#appendix-c-message-extension)
  * [Acknowledgments](#acknowledgments)
  * [References](#references)
  * [Authors](#authors)

## Connection Handling and Multiplexing

Implementations MUST use a single connection per peer; channel messages (which include a channel ID) are multiplexed over this single connection.

## Lightning Message Format

After decryption, all Lightning messages are of the form:

1. `type`: a 2-byte big-endian field indicating the type of message
2. `payload`: a variable-length payload that comprises the remainder of
   the message and that conforms to a format matching the `type`
3. `extension`: an optional [TLV stream](#type-length-value-format)

The `type` field indicates how to interpret the `payload` field.
The format for each individual type is defined by a specification in this repository.
The type follows the _it's ok to be odd_ rule, so nodes MAY send _odd_-numbered types without ascertaining that the recipient understands it.

The messages are grouped logically into five groups, ordered by the most significant bit that is set:

  - Setup & Control (types `0`-`31`): messages related to connection setup, control, supported features, and error reporting (described below)
  - Channel (types `32`-`127`): messages used to setup and tear down micropayment channels (described in [BOLT #2](02-peer-protocol.md))
  - Commitment (types `128`-`255`): messages related to updating the current commitment transaction, which includes adding, revoking, and settling HTLCs as well as updating fees and exchanging signatures (described in [BOLT #2](02-peer-protocol.md))
  - Routing (types `256`-`511`): messages containing node and channel announcements, as well as any active route exploration (described in [BOLT #7](07-routing-gossip.md))
  - Custom (types `32768`-`65535`): experimental and application-specific messages

The size of the message is required by the transport layer to fit into a 2-byte unsigned int; therefore, the maximum possible size is 65535 bytes.

A sending node:
  - MUST NOT send an evenly-typed message not listed here without prior negotiation.
  - MUST NOT send evenly-typed TLV records in the `extension` without prior negotiation.
  - that negotiates an option in this specification:
    - MUST include all the fields annotated with that option.
  - When defining custom messages:
    - SHOULD pick a random `type` to avoid collision with other custom types.
    - SHOULD pick a `type` that doesn't conflict with other experiments listed in [this issue](https://github.com/lightningnetwork/lightning-rfc/issues/716).
    - SHOULD pick an odd `type` identifiers when regular nodes should ignore the
      additional data.
    - SHOULD pick an even `type` identifiers when regular nodes should reject
      the message and close the connection.

A receiving node:
  - upon receiving a message of _odd_, unknown type:
    - MUST ignore the received message.
  - upon receiving a message of _even_, unknown type:
    - MUST close the connection.
    - MAY fail the channels.
  - upon receiving a known message with insufficient length for the contents:
    - MUST close the connection.
    - MAY fail the channels.
  - upon receiving a message with an `extension`:
    - MAY ignore the `extension`.
    - Otherwise, if the `extension` is invalid:
      - MUST close the connection.
      - MAY fail the channels.

### Rationale

By default `SHA2` and Bitcoin public keys are both encoded as
big endian, thus it would be unusual to use a different endian for
other fields.

Length is limited to 65535 bytes by the cryptographic wrapping, and
messages in the protocol are never more than that length anyway.

The _it's ok to be odd_ rule allows for future optional extensions
without negotiation or special coding in clients. The _extension_ field
similarly allows for future expansion by letting senders include additional
TLV data. Note that an _extension_ field can only be added when the message
`payload` doesn't already fill the 65535 bytes maximum length.

Implementations may prefer to have message data aligned on an 8-byte
boundary (the largest natural alignment requirement of any type here);
however, adding a 6-byte padding after the type field was considered
wasteful: alignment may be achieved by decrypting the message into
a buffer with 6-bytes of pre-padding.

## Type-Length-Value Format

Throughout the protocol, a TLV (Type-Length-Value) format is used to allow for
the backwards-compatible addition of new fields to existing message types.

A `tlv_record` represents a single field, encoded in the form:

* [`bigsize`: `type`]
* [`bigsize`: `length`]
* [`length`: `value`]

A `tlv_stream` is a series of (possibly zero) `tlv_record`s, represented as the
concatenation of the encoded `tlv_record`s. When used to extend existing
messages, a `tlv_stream` is typically placed after all currently defined fields.

The `type` is encoded using the BigSize format. It functions as a
message-specific, 64-bit identifier for the `tlv_record` determining how the
contents of `value` should be decoded. `type` identifiers below 2^16 are
reserved for use in this specification. `type` identifiers greater than or equal
to 2^16 are available for custom records. Any record not defined in this
specification is considered a custom record. This includes experimental and
application-specific messages.

The `length` is encoded using the BigSize format signaling the size of
`value` in bytes.

The `value` depends entirely on the `type`, and should be encoded or decoded
according to the message-specific format determined by `type`.

### Requirements

The sending node:
 - MUST order `tlv_record`s in a `tlv_stream` by strictly-increasing `type`,
   hence MUST not produce more than a single TLV record with the same `type`
 - MUST minimally encode `type` and `length`.
 - When defining custom record `type` identifiers:
   - SHOULD pick random `type` identifiers to avoid collision with other
     custom types.
   - SHOULD pick odd `type` identifiers when regular nodes should ignore the
     additional data.
   - SHOULD pick even `type` identifiers when regular nodes should reject the
     full tlv stream containing the custom record.
 - SHOULD NOT use redundant, variable-length encodings in a `tlv_record`.

The receiving node:
 - if zero bytes remain before parsing a `type`:
   - MUST stop parsing the `tlv_stream`.
 - if a `type` or `length` is not minimally encoded:
   - MUST fail to parse the `tlv_stream`.
 - if decoded `type`s are not strictly-increasing (including situations when
   two or more occurrences of the same `type` are met):
   - MUST fail to parse the `tlv_stream`.
 - if `length` exceeds the number of bytes remaining in the message:
   - MUST fail to parse the `tlv_stream`.
 - if `type` is known:
   - MUST decode the next `length` bytes using the known encoding for `type`.
   - if `length` is not exactly equal to that required for the known encoding for `type`:
     - MUST fail to parse the `tlv_stream`.
   - if variable-length fields within the known encoding for `type` are not minimal:
     - MUST fail to parse the `tlv_stream`.
 - otherwise, if `type` is unknown:
   - if `type` is even:
     - MUST fail to parse the `tlv_stream`.
   - otherwise, if `type` is odd:
     - MUST discard the next `length` bytes.

### Rationale

The primary advantage in using TLV is that a reader is able to ignore new fields
that it does not understand, since each field carries the exact size of the
encoded element. Without TLV, even if a node does not wish to use a particular
field, the node is forced to add parsing logic for that field in order to
determine the offset of any fields that follow.

The strict monotonicity constraint ensures that all `type`s are unique and can
appear at most once. Fields that map to complex objects, e.g. vectors, maps, or
structs, should do so by defining the encoding such that the object is
serialized within a single `tlv_record`. The uniqueness constraint, among other
things, enables the following optimizations:
 - canonical ordering is defined independent of the encoded `value`s.
 - canonical ordering can be known at compile-time, rather than being determined
   dynamically at the time of encoding.
 - verifying canonical ordering requires less state and is less-expensive.
 - variable-size fields can reserve their expected size up front, rather than
   appending elements sequentially and incurring double-and-copy overhead.

The use of a bigsize for `type` and `length` permits a space savings for small
`type`s or short `value`s. This potentially leaves more space for application
data over the wire or in an onion payload.

All `type`s must appear in increasing order to create a canonical encoding of
the underlying `tlv_record`s. This is crucial when computing signatures over a
`tlv_stream`, as it ensures verifiers will be able to recompute the same message
digest as the signer. Note that the canonical ordering over the set of fields
can be enforced even if the verifier does not understand what the fields
contain.

Writers should avoid using redundant, variable-length encodings in a
`tlv_record` since this results in encoding the length twice and complicates
computing the outer length. As an example, when writing a variable length byte
array, the `value` should contain only the raw bytes and forgo an additional
internal length since the `tlv_record` already carries the number of bytes that
follow. On the other hand, if a `tlv_record` contains multiple, variable-length
elements then this would not be considered redundant, and is needed to allow the
receiver to parse individual elements from `value`.

## Fundamental Types

Various fundamental types are referred to in the message specifications:

* `byte`: an 8-bit byte
* `u16`: a 2 byte unsigned integer
* `u32`: a 4 byte unsigned integer
* `u64`: an 8 byte unsigned integer

Inside TLV records which contain a single value, leading zeros in
integers can be omitted:

* `tu16`: a 0 to 2 byte unsigned integer
* `tu32`: a 0 to 4 byte unsigned integer
* `tu64`: a 0 to 8 byte unsigned integer

When used to encode amounts, the previous fields MUST comply with the upper
bound of 21 million BTC:

* satoshi amounts MUST be at most `0x000775f05a074000`
* milli-satoshi amounts MUST be at most `0x1d24b2dfac520000`

The following convenience types are also defined:

* `chain_hash`: a 32-byte chain identifier (see [BOLT #0](00-introduction.md#glossary-and-terminology-guide))
* `channel_id`: a 32-byte channel_id (see [BOLT #2](02-peer-protocol.md#definition-of-channel-id))
* `sha256`: a 32-byte SHA2-256 hash
* `signature`: a 64-byte bitcoin Elliptic Curve signature
* `point`: a 33-byte Elliptic Curve point (compressed encoding as per [SEC 1 standard](http://www.secg.org/sec1-v2.pdf#subsubsection.2.3.3))
* `short_channel_id`: an 8 byte value identifying a channel (see [BOLT #7](07-routing-gossip.md#definition-of-short-channel-id))
* `bigsize`: a variable-length, unsigned integer similar to Bitcoin's CompactSize encoding, but big-endian.  Described in [BigSize](#appendix-a-bigsize-test-vectors).

## Setup Messages

### The `init` Message

Once authentication is complete, the first message reveals the features supported or required by this node, even if this is a reconnection.

[BOLT #9](09-features.md) specifies lists of features. Each feature is generally represented by 2 bits. The least-significant bit is numbered 0, which is _even_, and the next most significant bit is numbered 1, which is _odd_.  For historical reasons, features are divided into global and local feature bitmasks.

The `features` field MUST be padded to bytes with 0s.

1. type: 16 (`init`)
2. data:
   * [`u16`:`gflen`]
   * [`gflen*byte`:`globalfeatures`]
   * [`u16`:`flen`]
   * [`flen*byte`:`features`]
   * [`init_tlvs`:`tlvs`]

1. `tlv_stream`: `init_tlvs`
2. types:
    1. type: 1 (`networks`)
    2. data:
        * [`...*chain_hash`:`chains`]


The optional `networks` indicates the chains the node is interested in.

#### Requirements

The sending node:
  - MUST send `init` as the first Lightning message for any connection.
  - MUST set feature bits as defined in [BOLT #9](09-features.md).
  - MUST set any undefined feature bits to 0.
  - SHOULD NOT set features greater than 13 in `globalfeatures`.
  - SHOULD use the minimum length required to represent the `features` field.
  - SHOULD set `networks` to all chains it will gossip or open channels for.

The receiving node:
  - MUST wait to receive `init` before sending any other messages.
  - MUST combine (logical OR) the two feature bitmaps into one logical `features` map.
  - MUST respond to known feature bits as specified in [BOLT #9](09-features.md).
  - upon receiving unknown _odd_ feature bits that are non-zero:
    - MUST ignore the bit.
  - upon receiving unknown _even_ feature bits that are non-zero:
    - MUST fail the connection.
  - upon receiving `networks` containing no common chains
    - MAY fail the connection.
  - if the feature vector does not set all known, transitive dependencies:
    - MUST fail the connection.

#### Rationale

There used to be two feature bitfields here, but for backwards compatibility they're now
combined into one.

This semantic allows both future incompatible changes and future backward compatible changes. Bits should generally be assigned in pairs, in order that optional features may later become compulsory.

Nodes wait for receipt of the other's features to simplify error
diagnosis when features are incompatible.

Since all networks share the same port, but most implementations only
support a single network, the `networks` fields avoids nodes
erroneously believing they will receive updates about their preferred
network, or that they can open channels.

### The `error` Message

For simplicity of diagnosis, it's often useful to tell a peer that something is incorrect.

1. type: 17 (`error`)
2. data:
   * [`channel_id`:`channel_id`]
   * [`u16`:`len`]
   * [`len*byte`:`data`]

The 2-byte `len` field indicates the number of bytes in the immediately following field.

#### Requirements

The channel is referred to by `channel_id`, unless `channel_id` is 0 (i.e. all bytes are 0), in which case it refers to all channels.

The funding node:
  - for all error messages sent before (and including) `funding_created`:
    - MUST use `temporary_channel_id` in lieu of `channel_id`.

The fundee node:
  - for all error messages sent before (and not including) `funding_signed`:
    - MUST use `temporary_channel_id` in lieu of `channel_id`.

A sending node:
  - when sending `error`:
    - MUST fail the channel referred to by the error message.
  - SHOULD send `error` for protocol violations or internal errors that make channels unusable or that make further communication unusable.
  - SHOULD send `error` with the unknown `channel_id` in reply to messages of type `32`-`255` related to unknown channels.
  - MAY send an empty `data` field.
  - when failure was caused by an invalid signature check:
    - SHOULD include the raw, hex-encoded transaction in reply to a `funding_created`, `funding_signed`, `closing_signed`, or `commitment_signed`.
  - when `channel_id` is 0:
    - MUST fail all channels with the receiving node.
    - MUST close the connection.
  - MUST set `len` equal to the length of `data`.

The receiving node:
  - upon receiving `error`:
    - MUST fail the channel referred to by the error message, if that channel is with the sending node.
  - if no existing channel is referred to by the message:
    - MUST ignore the message.
  - MUST truncate `len` to the remainder of the packet (if it's larger).
  - if `data` is not composed solely of printable ASCII characters (For reference: the printable character set includes byte values 32 through 126, inclusive):
    - SHOULD NOT print out `data` verbatim.

#### Rationale

There are unrecoverable errors that require an abort of conversations;
if the connection is simply dropped, then the peer may retry the
connection. It's also useful to describe protocol violations for
diagnosis, as this indicates that one peer has a bug.

It may be wise not to distinguish errors in production settings, lest
it leak information — hence, the optional `data` field.

## Control Messages

### The `ping` and `pong` Messages

In order to allow for the existence of long-lived TCP connections, at
times it may be required that both ends keep alive the TCP connection at the
application level. Such messages also allow obfuscation of traffic patterns.

1. type: 18 (`ping`)
2. data:
    * [`u16`:`num_pong_bytes`]
    * [`u16`:`byteslen`]
    * [`byteslen*byte`:`ignored`]

`pong` is to be sent whenever a `ping` is received. It
serves as a reply and also serves to keep the connection alive, while
explicitly notifying the other end that the receiver is still active. Within
the received `ping`, the sender will specify the number of bytes to be
included within the data payload of the `pong`.

1. type: 19 (`pong`)
2. data:
    * [`u16`:`byteslen`]
    * [`byteslen*byte`:`ignored`]

#### Requirements

A node sending `ping`:
  - SHOULD set `ignored` to 0s.
  - MUST NOT set `ignored` to sensitive data such as secrets or portions of initialized
memory.
  - if it doesn't receive a corresponding `pong`:
    - MAY terminate the network connection,
      - and MUST NOT fail the channels in this case.
<<<<<<< HEAD
  - SHOULD NOT send `ping` more often than once every 30 seconds.
=======
>>>>>>> 58287e2f

A node sending `pong`:
  - SHOULD set `ignored` to 0s.
  - MUST NOT set `ignored` to sensitive data such as secrets or portions of initialized
 memory.

<<<<<<< HEAD
A node receiving `ping`:
  - SHOULD fail the channels if it has received significantly in excess of one `ping` per 30 seconds.
=======
A node receiving a `ping` message:
>>>>>>> 58287e2f
  - if `num_pong_bytes` is less than 65532:
    - MUST respond by sending `pong`, with `byteslen` equal to `num_pong_bytes`.
  - otherwise (`num_pong_bytes` is **not** less than 65532):
    - MUST ignore the `ping`.

A node receiving `pong`:
  - if `byteslen` does not correspond to any `ping`'s `num_pong_bytes` value it has sent:
    - MAY fail the channels.

### Rationale

The largest possible message is 65535 bytes; thus, the maximum sensible `byteslen`
is 65531 — in order to account for the type field (`pong`) and the `byteslen` itself. This allows
a convenient cutoff for `num_pong_bytes` to indicate that no reply should be sent.

Connections between nodes within the network may be long lived, as payment
channels have an indefinite lifetime. However, it's likely that
no new data will be
exchanged for a
significant portion of a connection's lifetime. Also, on several platforms it's possible that Lightning
clients will be put to sleep without prior warning. Hence, a
distinct `ping` is used, in order to probe for the liveness of the connection on
the other side, as well as to keep the established connection active.

Additionally, the ability for a sender to request that the receiver send a
response with a particular number of bytes enables nodes on the network to
create _synthetic_ traffic. Such traffic can be used to partially defend
against packet and timing analysis — as nodes can fake the traffic patterns of
typical exchanges without applying any true updates to their respective
channels.

When combined with the onion routing protocol defined in
[BOLT #4](04-onion-routing.md),
careful statistically driven synthetic traffic can serve to further bolster the
privacy of participants within the network.

Limited precautions are recommended against `ping` flooding, however some
latitude is given because of network delays. Note that there are other methods
of incoming traffic flooding (e.g. sending _odd_ unknown message types, or padding
every message maximally).

Finally, the periodic usage of `ping` serves to promote frequent key
rotations as specified within [BOLT #8](08-transport.md).

## Appendix A: BigSize Test Vectors

The following test vectors can be used to assert the correctness of a BigSize
implementation used in the TLV format. The format is identical to the
CompactSize encoding used in bitcoin, but replaces the little-endian encoding of
multi-byte values with big-endian.

Values encoded with BigSize will produce an encoding of either 1, 3, 5, or 9
bytes depending on the size of the integer. The encoding is a piece-wise
function that takes a `uint64` value `x` and produces:
```
        uint8(x)                if x < 0xfd
        0xfd + be16(uint16(x))  if x < 0x10000
        0xfe + be32(uint32(x))  if x < 0x100000000
        0xff + be64(x)          otherwise.
```

Here `+` denotes concatenation and `be16`, `be32`, and `be64` produce a
big-endian encoding of the input for 16, 32, and 64-bit integers, respectively.

A value is said to be _minimally encoded_ if it could not be encoded using
fewer bytes. For example, a BigSize encoding that occupies 5 bytes
but whose value is less than 0x10000 is not minimally encoded. All values
decoded with BigSize should be checked to ensure they are minimally encoded.

### BigSize Decoding Tests

The following is an example of how to execute the BigSize decoding tests.
```golang
func testReadBigSize(t *testing.T, test bigSizeTest) {
        var buf [8]byte 
        r := bytes.NewReader(test.Bytes)
        val, err := tlv.ReadBigSize(r, &buf)
        if err != nil && err.Error() != test.ExpErr {
                t.Fatalf("expected decoding error: %v, got: %v",
                        test.ExpErr, err)
        }

        // If we expected a decoding error, there's no point checking the value.
        if test.ExpErr != "" {
                return
        }

        if val != test.Value {
                t.Fatalf("expected value: %d, got %d", test.Value, val)
        }
}
```

A correct implementation should pass against these test vectors:
```json
[
    {
        "name": "zero",
        "value": 0,
        "bytes": "00"
    },
    {
        "name": "one byte high",
        "value": 252,
        "bytes": "fc"
    },
    {
        "name": "two byte low",
        "value": 253,
        "bytes": "fd00fd"
    },
    {
        "name": "two byte high",
        "value": 65535,
        "bytes": "fdffff"
    },
    {
        "name": "four byte low",
        "value": 65536,
        "bytes": "fe00010000"
    },
    {
        "name": "four byte high",
        "value": 4294967295,
        "bytes": "feffffffff"
    },
    {
        "name": "eight byte low",
        "value": 4294967296,
        "bytes": "ff0000000100000000"
    },
    {
        "name": "eight byte high",
        "value": 18446744073709551615,
        "bytes": "ffffffffffffffffff"
    },
    {
        "name": "two byte not canonical",
        "value": 0,
        "bytes": "fd00fc",
        "exp_error": "decoded bigsize is not canonical"
    },
    {
        "name": "four byte not canonical",
        "value": 0,
        "bytes": "fe0000ffff",
        "exp_error": "decoded bigsize is not canonical"
    },
    {
        "name": "eight byte not canonical",
        "value": 0,
        "bytes": "ff00000000ffffffff",
        "exp_error": "decoded bigsize is not canonical"
    },
    {
        "name": "two byte short read",
        "value": 0,
        "bytes": "fd00",
        "exp_error": "unexpected EOF"
    },
    {
        "name": "four byte short read",
        "value": 0,
        "bytes": "feffff",
        "exp_error": "unexpected EOF"
    },
    {
        "name": "eight byte short read",
        "value": 0,
        "bytes": "ffffffffff",
        "exp_error": "unexpected EOF"
    },
    {
        "name": "one byte no read",
        "value": 0,
        "bytes": "",
        "exp_error": "EOF"
    },
    {
        "name": "two byte no read",
        "value": 0,
        "bytes": "fd",
        "exp_error": "unexpected EOF"
    },
    {
        "name": "four byte no read",
        "value": 0,
        "bytes": "fe",
        "exp_error": "unexpected EOF"
    },
    {
        "name": "eight byte no read",
        "value": 0,
        "bytes": "ff",
        "exp_error": "unexpected EOF"
    }
]
```

### BigSize Encoding Tests

The following is an example of how to execute the BigSize encoding tests.
```golang
func testWriteBigSize(t *testing.T, test bigSizeTest) {
        var (
                w   bytes.Buffer
                buf [8]byte
        )
        err := tlv.WriteBigSize(&w, test.Value, &buf)
        if err != nil {
                t.Fatalf("unable to encode %d as bigsize: %v",
                        test.Value, err)
        }

        if bytes.Compare(w.Bytes(), test.Bytes) != 0 {
                t.Fatalf("expected bytes: %v, got %v",
                        test.Bytes, w.Bytes())
        }
}
```

A correct implementation should pass against the following test vectors:
```json
[
    {
        "name": "zero",
        "value": 0,
        "bytes": "00"
    },
    {
        "name": "one byte high",
        "value": 252,
        "bytes": "fc"
    },
    {
        "name": "two byte low",
        "value": 253,
        "bytes": "fd00fd"
    },
    {
        "name": "two byte high",
        "value": 65535,
        "bytes": "fdffff"
    },
    {
        "name": "four byte low",
        "value": 65536,
        "bytes": "fe00010000"
    },
    {
        "name": "four byte high",
        "value": 4294967295,
        "bytes": "feffffffff"
    },
    {
        "name": "eight byte low",
        "value": 4294967296,
        "bytes": "ff0000000100000000"
    },
    {
        "name": "eight byte high",
        "value": 18446744073709551615,
        "bytes": "ffffffffffffffffff"
    }
]
```

## Appendix B: Type-Length-Value Test Vectors

The following tests assume that two separate TLV namespaces exist: n1 and n2.

The n1 namespace supports the following TLV types:

1. `tlv_stream`: `n1`
2. types:
   1. type: 1 (`tlv1`)
   2. data:
     * [`tu64`:`amount_msat`]
   1. type: 2 (`tlv2`)
   2. data:
     * [`short_channel_id`:`scid`]
   1. type: 3 (`tlv3`)
   2. data:
     * [`point`:`node_id`]
     * [`u64`:`amount_msat_1`]
     * [`u64`:`amount_msat_2`]
   1. type: 254 (`tlv4`)
   2. data:
     * [`u16`:`cltv_delta`]

The n2 namespace supports the following TLV types:

1. `tlv_stream`: `n2`
2. types:
   1. type: 0 (`tlv1`)
   2. data:
     * [`tu64`:`amount_msat`]
   1. type: 11 (`tlv2`)
   2. data:
     * [`tu32`:`cltv_expiry`]

### TLV Decoding Failures

The following TLV streams in any namespace should trigger a decoding failure:

1. Invalid stream: 0xfd
2. Reason: type truncated

1. Invalid stream: 0xfd01
2. Reason: type truncated

1. Invalid stream: 0xfd0001 00
2. Reason: not minimally encoded type

1. Invalid stream: 0xfd0101
2. Reason: missing length

1. Invalid stream: 0x0f fd
2. Reason: (length truncated)

1. Invalid stream: 0x0f fd26
2. Reason: (length truncated)

1. Invalid stream: 0x0f fd2602
2. Reason: missing value

1. Invalid stream: 0x0f fd0001 00
2. Reason: not minimally encoded length

1. Invalid stream: 0x0f fd0201 000000000000000000000000000000000000000000000000000000000000000000000000000000000000000000000000000000000000000000000000000000000000000000000000000000000000000000000000000000000000000000000000000000000000000000000000000000000000000000000000000000000000000000000000000000000000000000000000000000000000000000000000000000000000000000000000000000000000000000000000000000000000000000000000000000000000000000000000000000000000000000000000000000000000000000000000000000000000000000000000000000000000000000000000000000000000
2. Reason: value truncated

The following TLV streams in either namespace should trigger a
decoding failure:

1. Invalid stream: 0x12 00
2. Reason: unknown even type.

1. Invalid stream: 0xfd0102 00
2. Reason: unknown even type.

1. Invalid stream: 0xfe01000002 00
2. Reason: unknown even type.

1. Invalid stream: 0xff0100000000000002 00
2. Reason: unknown even type.

The following TLV streams in namespace `n1` should trigger a decoding
failure:

1. Invalid stream: 0x01 09 ffffffffffffffffff
2. Reason: greater than encoding length for `n1`s `tlv1`.

1. Invalid stream: 0x01 01 00
2. Reason: encoding for `n1`s `tlv1`s `amount_msat` is not minimal

1. Invalid stream: 0x01 02 0001
2. Reason: encoding for `n1`s `tlv1`s `amount_msat` is not minimal

1. Invalid stream: 0x01 03 000100
2. Reason: encoding for `n1`s `tlv1`s `amount_msat` is not minimal

1. Invalid stream: 0x01 04 00010000
2. Reason: encoding for `n1`s `tlv1`s `amount_msat` is not minimal

1. Invalid stream: 0x01 05 0001000000
2. Reason: encoding for `n1`s `tlv1`s `amount_msat` is not minimal

1. Invalid stream: 0x01 06 000100000000
2. Reason: encoding for `n1`s `tlv1`s `amount_msat` is not minimal

1. Invalid stream: 0x01 07 00010000000000
2. Reason: encoding for `n1`s `tlv1`s `amount_msat` is not minimal

1. Invalid stream: 0x01 08 0001000000000000
2. Reason: encoding for `n1`s `tlv1`s `amount_msat` is not minimal

1. Invalid stream: 0x02 07 01010101010101
2. Reason: less than encoding length for `n1`s `tlv2`.

1. Invalid stream: 0x02 09 010101010101010101
2. Reason: greater than encoding length for `n1`s `tlv2`.

1. Invalid stream: 0x03 21 023da092f6980e58d2c037173180e9a465476026ee50f96695963e8efe436f54eb
2. Reason: less than encoding length for `n1`s `tlv3`.

1. Invalid stream: 0x03 29 023da092f6980e58d2c037173180e9a465476026ee50f96695963e8efe436f54eb0000000000000001
2. Reason: less than encoding length for `n1`s `tlv3`.

1. Invalid stream: 0x03 30 023da092f6980e58d2c037173180e9a465476026ee50f96695963e8efe436f54eb000000000000000100000000000001
2. Reason: less than encoding length for `n1`s `tlv3`.

1. Invalid stream: 0x03 31 043da092f6980e58d2c037173180e9a465476026ee50f96695963e8efe436f54eb00000000000000010000000000000002
2. Reason: `n1`s `node_id` is not a valid point.

1. Invalid stream: 0x03 32 023da092f6980e58d2c037173180e9a465476026ee50f96695963e8efe436f54eb0000000000000001000000000000000001
2. Reason: greater than encoding length for `n1`s `tlv3`.

1. Invalid stream: 0xfd00fe 00
2. Reason: less than encoding length for `n1`s `tlv4`.

1. Invalid stream: 0xfd00fe 01 01
2. Reason: less than encoding length for `n1`s `tlv4`.

1. Invalid stream: 0xfd00fe 03 010101
2. Reason: greater than encoding length for `n1`s `tlv4`.

1. Invalid stream: 0x00 00
2. Reason: unknown even field for `n1`s namespace.

### TLV Decoding Successes

The following TLV streams in either namespace should correctly decode,
and be ignored:

1. Valid stream: 0x
2. Explanation: empty message

1. Valid stream: 0x21 00
2. Explanation: Unknown odd type.

1. Valid stream: 0xfd0201 00
2. Explanation: Unknown odd type.

1. Valid stream: 0xfd00fd 00
2. Explanation: Unknown odd type.

1. Valid stream: 0xfd00ff 00
2. Explanation: Unknown odd type.

1. Valid stream: 0xfe02000001 00
2. Explanation: Unknown odd type.

1. Valid stream: 0xff0200000000000001 00
2. Explanation: Unknown odd type.

The following TLV streams in `n1` namespace should correctly decode,
with the values given here:

1. Valid stream: 0x01 00
2. Values: `tlv1` `amount_msat`=0

1. Valid stream: 0x01 01 01
2. Values: `tlv1` `amount_msat`=1

1. Valid stream: 0x01 02 0100
2. Values: `tlv1` `amount_msat`=256

1. Valid stream: 0x01 03 010000
2. Values: `tlv1` `amount_msat`=65536

1. Valid stream: 0x01 04 01000000
2. Values: `tlv1` `amount_msat`=16777216

1. Valid stream: 0x01 05 0100000000
2. Values: `tlv1` `amount_msat`=4294967296

1. Valid stream: 0x01 06 010000000000
2. Values: `tlv1` `amount_msat`=1099511627776

1. Valid stream: 0x01 07 01000000000000
2. Values: `tlv1` `amount_msat`=281474976710656

1. Valid stream: 0x01 08 0100000000000000
2. Values: `tlv1` `amount_msat`=72057594037927936

1. Valid stream: 0x02 08 0000000000000226
2. Values: `tlv2` `scid`=0x0x550

1. Valid stream: 0x03 31 023da092f6980e58d2c037173180e9a465476026ee50f96695963e8efe436f54eb00000000000000010000000000000002
2. Values: `tlv3` `node_id`=023da092f6980e58d2c037173180e9a465476026ee50f96695963e8efe436f54eb `amount_msat_1`=1 `amount_msat_2`=2

1. Valid stream: 0xfd00fe 02 0226
2. Values: `tlv4` `cltv_delta`=550

### TLV Stream Decoding Failure

Any appending of an invalid stream to a valid stream should trigger
a decoding failure.

Any appending of a higher-numbered valid stream to a lower-numbered
valid stream should not trigger a decoding failure.

In addition, the following TLV streams in namespace `n1` should
trigger a decoding failure:

1. Invalid stream: 0x02 08 0000000000000226 01 01 2a
2. Reason: valid TLV records but invalid ordering

1. Invalid stream: 0x02 08 0000000000000231 02 08 0000000000000451
2. Reason: duplicate TLV type

1. Invalid stream: 0x1f 00 0f 01 2a
2. Reason: valid (ignored) TLV records but invalid ordering

1. Invalid stream: 0x1f 00 1f 01 2a
2. Reason: duplicate TLV type (ignored)

The following TLV stream in namespace `n2` should trigger a decoding
failure:

1. Invalid stream: 0xffffffffffffffffff 00 00 00
2. Reason: valid TLV records but invalid ordering

## Appendix C: Message Extension

This section contains examples of valid and invalid extensions on the `init`
message. The base `init` (without extensions) for these examples is
`0x001000000000` (all features turned off).

The following examples of `init` are valid:

- `0x001000000000`: no extension provided
- `0x001000000000c9012acb0104`: the extension contains two unknown _odd_ TLV records (with types `0xc9` and `0xcb`)

The following examples of `init` are invalid:

- `0x00100000000001`: the extension is present but truncated
- `0x001000000000ca012a`: the extension contains unknown _even_ TLV records (assuming that TLV type `0xca` is unknown)
- `0x001000000000c90101c90102`: the extension TLV stream is invalid (duplicate TLV record type `0xc9`)

Note that when messages are signed, the _extension_ is part of the signed bytes.
Nodes should store the _extension_ bytes even if they don't understand them to
be able to correctly verify signatures.

## Acknowledgments

[ TODO: (roasbeef); fin ]

## References

1. <a id="reference-1">http://www.unicode.org/charts/PDF/U2600.pdf</a>

## Authors

[ FIXME: Insert Author List ]

![Creative Commons License](https://i.creativecommons.org/l/by/4.0/88x31.png "License CC-BY")
<br>
This work is licensed under a [Creative Commons Attribution 4.0 International License](http://creativecommons.org/licenses/by/4.0/).<|MERGE_RESOLUTION|>--- conflicted
+++ resolved
@@ -398,22 +398,14 @@
   - if it doesn't receive a corresponding `pong`:
     - MAY terminate the network connection,
       - and MUST NOT fail the channels in this case.
-<<<<<<< HEAD
-  - SHOULD NOT send `ping` more often than once every 30 seconds.
-=======
->>>>>>> 58287e2f
 
 A node sending `pong`:
   - SHOULD set `ignored` to 0s.
   - MUST NOT set `ignored` to sensitive data such as secrets or portions of initialized
  memory.
 
-<<<<<<< HEAD
 A node receiving `ping`:
-  - SHOULD fail the channels if it has received significantly in excess of one `ping` per 30 seconds.
-=======
-A node receiving a `ping` message:
->>>>>>> 58287e2f
+
   - if `num_pong_bytes` is less than 65532:
     - MUST respond by sending `pong`, with `byteslen` equal to `num_pong_bytes`.
   - otherwise (`num_pong_bytes` is **not** less than 65532):
