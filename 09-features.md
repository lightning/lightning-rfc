# BOLT #9: Assigned Feature Flags

<<<<<<< HEAD
This document tracks the assignment of `nodefeatures` and `channelfeatures`
flags in the `init` message ([BOLT #1](01-messaging.md)) along with the
`features` flag fields in the `channel_announcement` and `node_announcement`
messages ([BOLT #7](07-routing-gossip.md)).
The flags use the same number space, but are semantically separate; directly
connected peers are affected by `nodefeatures`, and anyone trying to route
a payment is affected by `channelfeatures`.

The `features` flags in the routing messages are a subset of the
`channelfeatures` flags, as `nodefeatures`, by definition, are only of interest
to direct peers.
=======
This document tracks the assignment of `features` flags in the `init`
message ([BOLT #1](01-messaging.md)), as well as `features` fields in
the `channel_announcement` and `node_announcement` messages ([BOLT
#7](07-routing-gossip.md)).  The flags are tracked separately, since
new flags will likely be added over time.
>>>>>>> 2003ec85

Flags are numbered from the least-significant bit, at bit 0 (i.e. 0x1,
an _even_ bit). They are generally assigned in pairs so that features
can be introduced as optional (_odd_ bits) and later upgraded to be compulsory
(_even_ bits), which will be refused by outdated nodes:
see [BOLT #1: The `init` Message](01-messaging.md#the-init-message).

<<<<<<< HEAD
## Assigned `nodefeatures` flags
=======
>>>>>>> 2003ec85

## Assigned `features` flags

<<<<<<< HEAD
| Bits | Name             |Description                                     | Link                                                                |
|------|------------------|------------------------------------------------|---------------------------------------------------------------------|
| 0/1  | `option_data_loss_protect` | Requires or supports extra `channel_reestablish` fields | [BOLT #2](02-peer-protocol.md#message-retransmission) |
| 3  | `initial_routing_sync` | Indicates that the sending node needs a complete routing information dump | [BOLT #7](07-routing-gossip.md#initial-sync) |
| 4/5  | `option_upfront_shutdown_script` | Commits to a shutdown scriptpubkey when opening channel | [BOLT #2](02-peer-protocol.md#the-open_channel-message) |
| 6/7  | `gossip_queries`           | More sophisticated gossip control | [BOLT #7](07-routing-gossip.md#query-messages) |
| 8/9 | `option_support_large_channel` | Can create large channels | [BOLT #2](02-peer-protocol.md#the-open_channel-message) |

## Assigned `channelfeatures` flags

There are currently no `channelfeatures` flags.
=======
Some features don't make sense on a per-channels or per-node basis, so
each feature defines how it is presented in those contexts.  Some
features may be required for opening a channel, but not a requirement
for use of the channel, so the presentation of those features depends
on the feature itself.

The Context column decodes as follows:
* `I`: presented in the `init` message.
* `N`: presented in the `node_announcement` messages
* `C`: presented in the `channel_announcement` message.
* `C-`: presented in the `channel_announcement` message, but always odd (optional).
* `C+`: presented in the `channel_announcement` message, but always even (required).

| Bits  | Name                             | Description                                               | Context  | Link                                  |
|-------|----------------------------------|-----------------------------------------------------------|----------|---------------------------------------|
| 0/1   | `option_data_loss_protect`       | Requires or supports extra `channel_reestablish` fields   | IN       | [BOLT #2][bolt02-retransmit]          |
| 3     | `initial_routing_sync`           | Sending node needs a complete routing information dump    | I        | [BOLT #7][bolt07-sync]                |
| 4/5   | `option_upfront_shutdown_script` | Commits to a shutdown scriptpubkey when opening channel   | IN       | [BOLT #2][bolt02-open]                |
| 6/7   | `gossip_queries`                 | More sophisticated gossip control                         | IN       | [BOLT #7][bolt07-query]               |
| 8/9   | `var_onion_optin`                | Requires/supports variable-length routing onion payloads  | IN       | [Routing Onion Specification][bolt04] |
| 10/11 | `gossip_queries_ex`              | Gossip queries can include additional information         | IN       | [BOLT #7][bolt07-query]               |
>>>>>>> 2003ec85

## Requirements

The origin node:
  * If it supports a feature above, SHOULD set the corresponding odd
    bit in all feature fields indicated by the Context column unless
	indicated that it must set the even feature bit instead.
  * If it requires a feature above, MUST set the corresponding even
    feature bit in all feature fields indicated by the Context column,
    unless indicated that it must set the odd feature bit instead.
  * MUST NOT set feature bits it does not support.
  * MUST NOT set feature bits in fields not specified by the table above.

The requirements for receiving specific bits are defined in the linked sections in the table above.
The requirements for feature bits that are not defined
above can be found in [BOLT #1: The `init` Message](01-messaging.md#the-init-message).

## Rationale

There is no _even_ bit for `initial_routing_sync`, as there would be little
point: a local node can't determine if a remote node complies, and it must
interpret the flag, as defined in the initial spec.

![Creative Commons License](https://i.creativecommons.org/l/by/4.0/88x31.png "License CC-BY")
<br>
This work is licensed under a [Creative Commons Attribution 4.0 International License](http://creativecommons.org/licenses/by/4.0/).

[bolt02-retransmit]: 02-peer-protocol.md#message-retransmission
[bolt02-open]: 02-peer-protocol.md#the-open_channel-message
[bolt04]: 04-onion-routing.md
[bolt07-sync]: 07-routing-gossip.md#initial-sync
[bolt07-query]: 07-routing-gossip.md#query-messages<|MERGE_RESOLUTION|>--- conflicted
+++ resolved
@@ -1,24 +1,10 @@
 # BOLT #9: Assigned Feature Flags
 
-<<<<<<< HEAD
-This document tracks the assignment of `nodefeatures` and `channelfeatures`
-flags in the `init` message ([BOLT #1](01-messaging.md)) along with the
-`features` flag fields in the `channel_announcement` and `node_announcement`
-messages ([BOLT #7](07-routing-gossip.md)).
-The flags use the same number space, but are semantically separate; directly
-connected peers are affected by `nodefeatures`, and anyone trying to route
-a payment is affected by `channelfeatures`.
-
-The `features` flags in the routing messages are a subset of the
-`channelfeatures` flags, as `nodefeatures`, by definition, are only of interest
-to direct peers.
-=======
 This document tracks the assignment of `features` flags in the `init`
 message ([BOLT #1](01-messaging.md)), as well as `features` fields in
 the `channel_announcement` and `node_announcement` messages ([BOLT
 #7](07-routing-gossip.md)).  The flags are tracked separately, since
 new flags will likely be added over time.
->>>>>>> 2003ec85
 
 Flags are numbered from the least-significant bit, at bit 0 (i.e. 0x1,
 an _even_ bit). They are generally assigned in pairs so that features
@@ -26,26 +12,9 @@
 (_even_ bits), which will be refused by outdated nodes:
 see [BOLT #1: The `init` Message](01-messaging.md#the-init-message).
 
-<<<<<<< HEAD
-## Assigned `nodefeatures` flags
-=======
->>>>>>> 2003ec85
 
 ## Assigned `features` flags
 
-<<<<<<< HEAD
-| Bits | Name             |Description                                     | Link                                                                |
-|------|------------------|------------------------------------------------|---------------------------------------------------------------------|
-| 0/1  | `option_data_loss_protect` | Requires or supports extra `channel_reestablish` fields | [BOLT #2](02-peer-protocol.md#message-retransmission) |
-| 3  | `initial_routing_sync` | Indicates that the sending node needs a complete routing information dump | [BOLT #7](07-routing-gossip.md#initial-sync) |
-| 4/5  | `option_upfront_shutdown_script` | Commits to a shutdown scriptpubkey when opening channel | [BOLT #2](02-peer-protocol.md#the-open_channel-message) |
-| 6/7  | `gossip_queries`           | More sophisticated gossip control | [BOLT #7](07-routing-gossip.md#query-messages) |
-| 8/9 | `option_support_large_channel` | Can create large channels | [BOLT #2](02-peer-protocol.md#the-open_channel-message) |
-
-## Assigned `channelfeatures` flags
-
-There are currently no `channelfeatures` flags.
-=======
 Some features don't make sense on a per-channels or per-node basis, so
 each feature defines how it is presented in those contexts.  Some
 features may be required for opening a channel, but not a requirement
@@ -67,7 +36,7 @@
 | 6/7   | `gossip_queries`                 | More sophisticated gossip control                         | IN       | [BOLT #7][bolt07-query]               |
 | 8/9   | `var_onion_optin`                | Requires/supports variable-length routing onion payloads  | IN       | [Routing Onion Specification][bolt04] |
 | 10/11 | `gossip_queries_ex`              | Gossip queries can include additional information         | IN       | [BOLT #7][bolt07-query]               |
->>>>>>> 2003ec85
+| 14/15 | `option_support_large_channel`   | Can create large channels                                 | INC      | [BOLT #2](02-peer-protocol.md#the-open_channel-message) |
 
 ## Requirements
 
